--- conflicted
+++ resolved
@@ -4,8 +4,6 @@
   version: 2
   test:
     jobs:
-<<<<<<< HEAD
-      - test-netcore-1-1
       - build-netstandard-2
       - test-netcore:
           name: .NET Standard 2.0 + .NET Core 2.0
@@ -35,17 +33,12 @@
           test-target-framework: net5.0
           requires:
             - build-netstandard-2
-      - test-windows-netframework-4-5
-=======
-      - test-netcore-2-1
       - test-windows-netframework-4-5-2
->>>>>>> c962b072
 
 orbs:
   win: circleci/windows@1.0.0
 
 jobs:
-<<<<<<< HEAD
   build-netstandard-2:
     parameters:
       build-target-framework:
@@ -103,11 +96,6 @@
         type: string
     docker:
       - image: <<parameters.docker-image>>
-=======
-  test-netcore-2-1:
-    docker:
-      - image: mcr.microsoft.com/dotnet/core/sdk:2.1-focal
->>>>>>> c962b072
     environment:
       ASPNETCORE_SUPPRESSSTATUSMESSAGES: true
       TESTFRAMEWORK: <<parameters.test-target-framework>>
@@ -126,37 +114,8 @@
           paths:
             - /root/.nuget/packages
       - run:
-<<<<<<< HEAD
           name: run tests
           command: dotnet test test/LaunchDarkly.CommonSdk.Tests/LaunchDarkly.CommonSdk.Tests.csproj -f <<parameters.test-target-framework>>
-
-  test-netcore-1-1:
-    docker:
-      - image: microsoft/dotnet:1.1-sdk
-    environment:
-      TESTFRAMEWORK: netcoreapp1.1
-    steps:
-      - checkout
-      - restore_cache:
-          keys: # see comments under build-netstandard-2
-            - deps-netstandard1.6-netcoreapp1.1-{{ checksum "src/LaunchDarkly.CommonSdk/LaunchDarkly.CommonSdk.csproj" }}-{{ checksum "test/LaunchDarkly.CommonSdk.Tests/LaunchDarkly.CommonSdk.Tests.csproj" }}
-=======
-          name: build SDK for .NET Standard 2.0
-          command: dotnet build src/LaunchDarkly.CommonSdk -f netstandard2.0
-      - run:
-          name: run tests in .NET Core 2.0
-          command: dotnet test test/LaunchDarkly.CommonSdk.Tests/LaunchDarkly.CommonSdk.Tests.csproj -f netcoreapp2.1
->>>>>>> c962b072
-      - run:
-          name: install project dependencies
-          command: dotnet restore
-      - save_cache:
-          key: deps-netstandard1.6-netcoreapp1.1-{{ checksum "src/LaunchDarkly.CommonSdk/LaunchDarkly.CommonSdk.csproj" }}-{{ checksum "test/LaunchDarkly.CommonSdk.Tests/LaunchDarkly.CommonSdk.Tests.csproj" }}
-          paths:
-            - /root/.nuget/packages
-      - run: dotnet build src/LaunchDarkly.CommonSdk -f netstandard1.4
-      - run: dotnet build src/LaunchDarkly.CommonSdk -f netstandard1.6
-      - run: dotnet test test/LaunchDarkly.CommonSdk.Tests/LaunchDarkly.CommonSdk.Tests.csproj -f netcoreapp1.1
 
   test-windows-netframework-4-5-2:
     executor:
@@ -167,22 +126,13 @@
     steps:
       - checkout
       - restore_cache:
-<<<<<<< HEAD
           keys: # see comments under build-netstandard-2
-            - deps-net45-net46-{{ checksum "src/LaunchDarkly.CommonSdk/LaunchDarkly.CommonSdk.csproj" }}-{{ checksum "test/LaunchDarkly.CommonSdk.Tests/LaunchDarkly.CommonSdk.Tests.csproj" }}
-=======
-          keys: 
-            - net452-deps-{{ checksum "src/LaunchDarkly.CommonSdk/LaunchDarkly.CommonSdk.csproj" }}-{{ checksum "test/LaunchDarkly.CommonSdk.Tests/LaunchDarkly.CommonSdk.Tests.csproj" }}
->>>>>>> c962b072
+            - deps-net452-net46-{{ checksum "src/LaunchDarkly.CommonSdk/LaunchDarkly.CommonSdk.csproj" }}-{{ checksum "test/LaunchDarkly.CommonSdk.Tests/LaunchDarkly.CommonSdk.Tests.csproj" }}
       - run:
           name: install project dependencies
           command: dotnet restore
       - save_cache:
-<<<<<<< HEAD
-          key: deps-net45-net46-{{ checksum "src/LaunchDarkly.CommonSdk/LaunchDarkly.CommonSdk.csproj" }}-{{ checksum "test/LaunchDarkly.CommonSdk.Tests/LaunchDarkly.CommonSdk.Tests.csproj" }}
-=======
-          key: net452-deps-{{ checksum "src/LaunchDarkly.CommonSdk/LaunchDarkly.CommonSdk.csproj" }}-{{ checksum "test/LaunchDarkly.CommonSdk.Tests/LaunchDarkly.CommonSdk.Tests.csproj" }}
->>>>>>> c962b072
+          key: deps-net452-net46-{{ checksum "src/LaunchDarkly.CommonSdk/LaunchDarkly.CommonSdk.csproj" }}-{{ checksum "test/LaunchDarkly.CommonSdk.Tests/LaunchDarkly.CommonSdk.Tests.csproj" }}
           paths:
             - C:\Users\circleci\.nuget\packages
       - run:
