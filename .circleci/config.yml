--- conflicted
+++ resolved
@@ -46,45 +46,13 @@
         type: string
         default: netstandard2.0
     docker:
-<<<<<<< HEAD
-      - image: microsoft/dotnet:1.1-sdk
-    steps:
-      - checkout
-      - restore_cache:
-          keys: 
-            - netcore11-deps-{{ checksum "src/LaunchDarkly.CommonSdk/LaunchDarkly.CommonSdk.csproj" }}-{{ checksum "test/LaunchDarkly.CommonSdk.Tests/LaunchDarkly.CommonSdk.Tests.csproj" }}
-      - run:
-          name: install project dependencies
-          command: dotnet restore
-      - save_cache:
-          key: netcore11-deps-{{ checksum "src/LaunchDarkly.CommonSdk/LaunchDarkly.CommonSdk.csproj" }}-{{ checksum "test/LaunchDarkly.CommonSdk.Tests/LaunchDarkly.CommonSdk.Tests.csproj" }}
-          paths:
-            - /root/.nuget/packages
-      - run:
-          name: build SDK for .NET Standard 1.4
-          command: dotnet build src/LaunchDarkly.CommonSdk -f netstandard1.4
-      - run:
-          name: build SRC for .NET Standard 1.6
-          command: dotnet build src/LaunchDarkly.CommonSdk -f netstandard1.6
-      - run:
-          name: run tests in .NET Core 1.1
-          command: dotnet test test/LaunchDarkly.CommonSdk.Tests/LaunchDarkly.CommonSdk.Tests.csproj -f netcoreapp1.1
-
-  test-netcore-2-0:
-    docker:
-      - image: microsoft/dotnet:2.0-sdk-jessie
-=======
       - image: mcr.microsoft.com/dotnet/core/sdk:2.1-focal
->>>>>>> 27b0f109
     environment:
       ASPNETCORE_SUPPRESSSTATUSMESSAGES: true
     steps:
       - checkout
       - restore_cache:
           keys: 
-<<<<<<< HEAD
-            - netcore20-deps-{{ checksum "src/LaunchDarkly.CommonSdk/LaunchDarkly.CommonSdk.csproj" }}-{{ checksum "test/LaunchDarkly.CommonSdk.Tests/LaunchDarkly.CommonSdk.Tests.csproj" }}
-=======
             - deps-<<parameters.build-target-framework>>-{{ checksum "src/LaunchDarkly.CommonSdk/LaunchDarkly.CommonSdk.csproj" }}
             # For these two-step builds, we're caching the NuGet dependencies twice:
             # 1. Here, where we're only building CommonSdk itself and not the test project, we cache
@@ -94,7 +62,6 @@
             # vary depending on which framework we're building the test project with. So we cache the
             # dependencies there with a key like "deps-netstandard2.0-netcoreapp2.1-xxxx-yyyy" where
             # the "yyyy" part will change if the project file for the test project changes.
->>>>>>> 27b0f109
       - run:
           name: restore LaunchDarkly.CommonSdk
           command: dotnet restore src/LaunchDarkly.CommonSdk
@@ -102,11 +69,7 @@
           name: restore LaunchDarkly.CommonSdk.StrongName
           command: dotnet restore src/LaunchDarkly.CommonSdk.StrongName
       - save_cache:
-<<<<<<< HEAD
-          key: netcore20-deps-{{ checksum "src/LaunchDarkly.CommonSdk/LaunchDarkly.CommonSdk.csproj" }}-{{ checksum "test/LaunchDarkly.CommonSdk.Tests/LaunchDarkly.CommonSdk.Tests.csproj" }}
-=======
           key: deps-<<parameters.build-target-framework>>-{{ checksum "src/LaunchDarkly.CommonSdk/LaunchDarkly.CommonSdk.csproj" }}
->>>>>>> 27b0f109
           paths:
             - /root/.nuget/packages
       - run:
@@ -185,22 +148,13 @@
     steps:
       - checkout
       - restore_cache:
-<<<<<<< HEAD
-          keys: 
-            - net45-deps-{{ checksum "src/LaunchDarkly.CommonSdk/LaunchDarkly.CommonSdk.csproj" }}-{{ checksum "test/LaunchDarkly.CommonSdk.Tests/LaunchDarkly.CommonSdk.Tests.csproj" }}
-=======
           keys: # see comments under build-netstandard-2
             - deps-net45-net46-{{ checksum "src/LaunchDarkly.CommonSdk/LaunchDarkly.CommonSdk.csproj" }}-{{ checksum "test/LaunchDarkly.CommonSdk.Tests/LaunchDarkly.CommonSdk.Tests.csproj" }}
->>>>>>> 27b0f109
       - run:
           name: install project dependencies
           command: dotnet restore
       - save_cache:
-<<<<<<< HEAD
-          key: net45-deps-{{ checksum "src/LaunchDarkly.CommonSdk/LaunchDarkly.CommonSdk.csproj" }}-{{ checksum "test/LaunchDarkly.CommonSdk.Tests/LaunchDarkly.CommonSdk.Tests.csproj" }}
-=======
           key: deps-net45-net46-{{ checksum "src/LaunchDarkly.CommonSdk/LaunchDarkly.CommonSdk.csproj" }}-{{ checksum "test/LaunchDarkly.CommonSdk.Tests/LaunchDarkly.CommonSdk.Tests.csproj" }}
->>>>>>> 27b0f109
           paths:
             - C:\Users\circleci\.nuget\packages
       - run:
