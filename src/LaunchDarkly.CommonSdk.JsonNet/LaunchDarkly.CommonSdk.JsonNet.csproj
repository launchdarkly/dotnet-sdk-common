<Project Sdk="Microsoft.NET.Sdk">
  <PropertyGroup>
<<<<<<< HEAD
    <Version>5.5.0</Version>
=======
    <Version>6.0.0</Version>
>>>>>>> f2adbc88
    <!-- The BUILDFRAMEWORKS variable allows us to override the target frameworks with a
     single framework that we are testing; this allows us to test with older SDK
     versions that would error out if they saw any newer target frameworks listed
     here, even if we weren't running those. -->
    <BuildFrameworks Condition="'$(BUILDFRAMEWORKS)' == ''">netstandard2.0;netcoreapp3.1;net462;net6.0</BuildFrameworks>
    <TargetFrameworks>$(BUILDFRAMEWORKS)</TargetFrameworks>
    <DebugType>portable</DebugType>
    <AssemblyName>LaunchDarkly.CommonSdk.JsonNet</AssemblyName>
    <OutputType>Library</OutputType>
    <LangVersion>7.3</LangVersion>
    <PackageId>LaunchDarkly.CommonSdk.JsonNet</PackageId>
    <Description>Integration between LaunchDarkly SDKs and Json.NET (Newtonsoft.Json)</Description>
    <Company>LaunchDarkly</Company>
    <Authors>LaunchDarkly</Authors>
    <Owners>LaunchDarkly</Owners>
    <Copyright>Copyright 2020 LaunchDarkly</Copyright>
    <PackageLicenseExpression>Apache-2.0</PackageLicenseExpression>
    <PackageProjectUrl>https://github.com/launchdarkly/dotnet-sdk-common</PackageProjectUrl>
    <RepositoryUrl>https://github.com/launchdarkly/dotnet-sdk-common</RepositoryUrl>
    <RepositoryBranch>main</RepositoryBranch>
    <IncludeSymbols>true</IncludeSymbols>
    <SymbolPackageFormat>snupkg</SymbolPackageFormat>
    <DocumentationFile>bin\$(Configuration)\$(TargetFramework)\LaunchDarkly.CommonSdk.JsonNet.xml</DocumentationFile>
    <RootNamespace>LaunchDarkly.Sdk.Json</RootNamespace>

    <!-- fail if XML comments are missing or invalid -->
    <WarningsAsErrors>1570,1571,1572,1573,1574,1580,1581,1584,1591,1710,1711,1712</WarningsAsErrors>
  </PropertyGroup>

  <ItemGroup>
    <PackageReference Include="Newtonsoft.Json" Version="[12.0.1,]" />
  </ItemGroup>

  <ItemGroup>
    <PackageReference Include="System.Collections.Immutable" Version="1.7.1" />
  </ItemGroup>

  <ItemGroup Condition="'$(TargetFramework)' == 'netstandard2.0'
                       or '$(TargetFramework)' == 'net462'">
    <PackageReference Include="System.Text.Json" Version="6.0.0" />
    <!-- it's a built-in package in netcoreapp3.1 and net6.0 -->
  </ItemGroup>

  <PropertyGroup Condition=" '$(Configuration)' == 'Release' ">
    <AssemblyOriginatorKeyFile>../../LaunchDarkly.CommonSdk.snk</AssemblyOriginatorKeyFile>
    <SignAssembly>true</SignAssembly>
  </PropertyGroup>
</Project>
<|MERGE_RESOLUTION|>--- conflicted
+++ resolved
@@ -1,55 +1,51 @@
-<Project Sdk="Microsoft.NET.Sdk">
-  <PropertyGroup>
-<<<<<<< HEAD
-    <Version>5.5.0</Version>
-=======
-    <Version>6.0.0</Version>
->>>>>>> f2adbc88
-    <!-- The BUILDFRAMEWORKS variable allows us to override the target frameworks with a
-     single framework that we are testing; this allows us to test with older SDK
-     versions that would error out if they saw any newer target frameworks listed
-     here, even if we weren't running those. -->
-    <BuildFrameworks Condition="'$(BUILDFRAMEWORKS)' == ''">netstandard2.0;netcoreapp3.1;net462;net6.0</BuildFrameworks>
-    <TargetFrameworks>$(BUILDFRAMEWORKS)</TargetFrameworks>
-    <DebugType>portable</DebugType>
-    <AssemblyName>LaunchDarkly.CommonSdk.JsonNet</AssemblyName>
-    <OutputType>Library</OutputType>
-    <LangVersion>7.3</LangVersion>
-    <PackageId>LaunchDarkly.CommonSdk.JsonNet</PackageId>
-    <Description>Integration between LaunchDarkly SDKs and Json.NET (Newtonsoft.Json)</Description>
-    <Company>LaunchDarkly</Company>
-    <Authors>LaunchDarkly</Authors>
-    <Owners>LaunchDarkly</Owners>
-    <Copyright>Copyright 2020 LaunchDarkly</Copyright>
-    <PackageLicenseExpression>Apache-2.0</PackageLicenseExpression>
-    <PackageProjectUrl>https://github.com/launchdarkly/dotnet-sdk-common</PackageProjectUrl>
-    <RepositoryUrl>https://github.com/launchdarkly/dotnet-sdk-common</RepositoryUrl>
-    <RepositoryBranch>main</RepositoryBranch>
-    <IncludeSymbols>true</IncludeSymbols>
-    <SymbolPackageFormat>snupkg</SymbolPackageFormat>
-    <DocumentationFile>bin\$(Configuration)\$(TargetFramework)\LaunchDarkly.CommonSdk.JsonNet.xml</DocumentationFile>
-    <RootNamespace>LaunchDarkly.Sdk.Json</RootNamespace>
-
-    <!-- fail if XML comments are missing or invalid -->
-    <WarningsAsErrors>1570,1571,1572,1573,1574,1580,1581,1584,1591,1710,1711,1712</WarningsAsErrors>
-  </PropertyGroup>
-
-  <ItemGroup>
-    <PackageReference Include="Newtonsoft.Json" Version="[12.0.1,]" />
-  </ItemGroup>
-
-  <ItemGroup>
-    <PackageReference Include="System.Collections.Immutable" Version="1.7.1" />
-  </ItemGroup>
-
-  <ItemGroup Condition="'$(TargetFramework)' == 'netstandard2.0'
-                       or '$(TargetFramework)' == 'net462'">
-    <PackageReference Include="System.Text.Json" Version="6.0.0" />
-    <!-- it's a built-in package in netcoreapp3.1 and net6.0 -->
-  </ItemGroup>
-
-  <PropertyGroup Condition=" '$(Configuration)' == 'Release' ">
-    <AssemblyOriginatorKeyFile>../../LaunchDarkly.CommonSdk.snk</AssemblyOriginatorKeyFile>
-    <SignAssembly>true</SignAssembly>
-  </PropertyGroup>
-</Project>
+<Project Sdk="Microsoft.NET.Sdk">
+  <PropertyGroup>
+    <Version>6.0.0</Version>
+    <!-- The BUILDFRAMEWORKS variable allows us to override the target frameworks with a
+     single framework that we are testing; this allows us to test with older SDK
+     versions that would error out if they saw any newer target frameworks listed
+     here, even if we weren't running those. -->
+    <BuildFrameworks Condition="'$(BUILDFRAMEWORKS)' == ''">netstandard2.0;netcoreapp3.1;net462;net6.0</BuildFrameworks>
+    <TargetFrameworks>$(BUILDFRAMEWORKS)</TargetFrameworks>
+    <DebugType>portable</DebugType>
+    <AssemblyName>LaunchDarkly.CommonSdk.JsonNet</AssemblyName>
+    <OutputType>Library</OutputType>
+    <LangVersion>7.3</LangVersion>
+    <PackageId>LaunchDarkly.CommonSdk.JsonNet</PackageId>
+    <Description>Integration between LaunchDarkly SDKs and Json.NET (Newtonsoft.Json)</Description>
+    <Company>LaunchDarkly</Company>
+    <Authors>LaunchDarkly</Authors>
+    <Owners>LaunchDarkly</Owners>
+    <Copyright>Copyright 2020 LaunchDarkly</Copyright>
+    <PackageLicenseExpression>Apache-2.0</PackageLicenseExpression>
+    <PackageProjectUrl>https://github.com/launchdarkly/dotnet-sdk-common</PackageProjectUrl>
+    <RepositoryUrl>https://github.com/launchdarkly/dotnet-sdk-common</RepositoryUrl>
+    <RepositoryBranch>main</RepositoryBranch>
+    <IncludeSymbols>true</IncludeSymbols>
+    <SymbolPackageFormat>snupkg</SymbolPackageFormat>
+    <DocumentationFile>bin\$(Configuration)\$(TargetFramework)\LaunchDarkly.CommonSdk.JsonNet.xml</DocumentationFile>
+    <RootNamespace>LaunchDarkly.Sdk.Json</RootNamespace>
+
+    <!-- fail if XML comments are missing or invalid -->
+    <WarningsAsErrors>1570,1571,1572,1573,1574,1580,1581,1584,1591,1710,1711,1712</WarningsAsErrors>
+  </PropertyGroup>
+
+  <ItemGroup>
+    <PackageReference Include="Newtonsoft.Json" Version="[12.0.1,]" />
+  </ItemGroup>
+
+  <ItemGroup>
+    <PackageReference Include="System.Collections.Immutable" Version="1.7.1" />
+  </ItemGroup>
+
+  <ItemGroup Condition="'$(TargetFramework)' == 'netstandard2.0'
+                       or '$(TargetFramework)' == 'net462'">
+    <PackageReference Include="System.Text.Json" Version="6.0.0" />
+    <!-- it's a built-in package in netcoreapp3.1 and net6.0 -->
+  </ItemGroup>
+
+  <PropertyGroup Condition=" '$(Configuration)' == 'Release' ">
+    <AssemblyOriginatorKeyFile>../../LaunchDarkly.CommonSdk.snk</AssemblyOriginatorKeyFile>
+    <SignAssembly>true</SignAssembly>
+  </PropertyGroup>
+</Project>