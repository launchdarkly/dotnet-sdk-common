<<<<<<< HEAD
<Project Sdk="Microsoft.NET.Sdk">
  <PropertyGroup>
    <Version>4.0.1</Version>
    <TargetFrameworks>netstandard1.4;netstandard1.6;netstandard2.0;net45</TargetFrameworks>
    <PackageLicenseUrl>https://raw.githubusercontent.com/launchdarkly/dotnet-sdk-common/master/LICENSE</PackageLicenseUrl>
    <DebugType>portable</DebugType>
    <AssemblyName>LaunchDarkly.CommonSdk.StrongName</AssemblyName>
    <OutputType>Library</OutputType>
    <PackageId>LaunchDarkly.CommonSdk.StrongName</PackageId>
    <Description>LaunchDarkly common code for .NET and Xamarin clients</Description>
    <Copyright>Copyright 2018 LaunchDarkly</Copyright>
  </PropertyGroup>
  <ItemGroup>
    <Compile Include="..\LaunchDarkly.CommonSdk\*.cs" Exclude="..\LaunchDarkly.CommonSdk\AssemblyInfo.cs" />
  </ItemGroup>
  <ItemGroup>
    <PackageReference Include="Common.Logging" Version="3.4.1" />
    <PackageReference Include="LaunchDarkly.EventSource" Version="3.3.1" />
    <PackageReference Include="Newtonsoft.Json" Version="9.0.1" Condition="'$(TargetFramework)' != 'net45'" />
    <PackageReference Include="Newtonsoft.Json" Version="6.0.1" Condition="'$(TargetFramework)' == 'net45'" />
    <PackageReference Include="System.Collections.Immutable" Version="1.5.0" />
  </ItemGroup>
  <ItemGroup Condition=" '$(TargetFramework)' == 'net45' ">
    <Reference Include="System" />
    <Reference Include="Microsoft.CSharp" />
    <Reference Include="System.Net.Http" />
  </ItemGroup>
  <PropertyGroup Condition=" '$(Configuration)|$(Platform)' == 'Debug|AnyCPU' ">
    <DocumentationFile>bin\Debug\$(TargetFramework)\LaunchDarkly.CommonSdk.xml</DocumentationFile>
  </PropertyGroup>
  <PropertyGroup Condition=" '$(Configuration)|$(Platform)' == 'Release|AnyCPU' ">
    <DocumentationFile>bin\Release\$(TargetFramework)\LaunchDarkly.CommonSdk.xml</DocumentationFile>
  </PropertyGroup>
  <PropertyGroup Condition=" '$(Configuration)' == 'Release' ">
    <AssemblyOriginatorKeyFile>../../LaunchDarkly.CommonSdk.snk</AssemblyOriginatorKeyFile>
    <SignAssembly>true</SignAssembly>
  </PropertyGroup>
</Project>
=======
<Project Sdk="Microsoft.NET.Sdk">
  <PropertyGroup>
    <Version>2.7.0</Version>
    <TargetFrameworks>netstandard1.4;netstandard1.6;netstandard2.0;net45</TargetFrameworks>
    <PackageLicenseUrl>https://raw.githubusercontent.com/launchdarkly/dotnet-sdk-common/master/LICENSE</PackageLicenseUrl>
    <DebugType>portable</DebugType>
    <AssemblyName>LaunchDarkly.CommonSdk.StrongName</AssemblyName>
    <OutputType>Library</OutputType>
    <PackageId>LaunchDarkly.CommonSdk.StrongName</PackageId>
    <Description>LaunchDarkly common code for .NET and Xamarin clients</Description>
    <Copyright>Copyright 2018 LaunchDarkly</Copyright>
  </PropertyGroup>
  <ItemGroup>
    <Compile Include="..\LaunchDarkly.CommonSdk\Internal\*.cs" />
    <Compile Include="..\LaunchDarkly.CommonSdk\Public\*.cs" />
    <Compile Include="..\LaunchDarkly.CommonSdk\PublicDeprecated\*.cs" />
  </ItemGroup>
  <ItemGroup>
    <PackageReference Include="Common.Logging" Version="3.4.1" />
    <PackageReference Include="LaunchDarkly.EventSource" Version="3.3.0" />
    <PackageReference Include="Newtonsoft.Json" Version="9.0.1" Condition="'$(TargetFramework)' != 'net45'" />
    <PackageReference Include="Newtonsoft.Json" Version="6.0.1" Condition="'$(TargetFramework)' == 'net45'" />
  </ItemGroup>
  <ItemGroup Condition=" '$(TargetFramework)' == 'net45' ">
    <Reference Include="System" />
    <Reference Include="Microsoft.CSharp" />
    <Reference Include="System.Net.Http" />
  </ItemGroup>
  <PropertyGroup Condition=" '$(Configuration)|$(Platform)' == 'Debug|AnyCPU' ">
    <DocumentationFile>bin\Debug\$(TargetFramework)\LaunchDarkly.CommonSdk.xml</DocumentationFile>
  </PropertyGroup>
  <PropertyGroup Condition=" '$(Configuration)|$(Platform)' == 'Release|AnyCPU' ">
    <DocumentationFile>bin\Release\$(TargetFramework)\LaunchDarkly.CommonSdk.xml</DocumentationFile>
  </PropertyGroup>
  <PropertyGroup Condition=" '$(Configuration)' == 'Release' ">
    <AssemblyOriginatorKeyFile>../../LaunchDarkly.CommonSdk.snk</AssemblyOriginatorKeyFile>
    <SignAssembly>true</SignAssembly>
  </PropertyGroup>
</Project>
>>>>>>> 81b522f0
<|MERGE_RESOLUTION|>--- conflicted
+++ resolved
@@ -1,80 +1,38 @@
-<<<<<<< HEAD
-<Project Sdk="Microsoft.NET.Sdk">
-  <PropertyGroup>
-    <Version>4.0.1</Version>
-    <TargetFrameworks>netstandard1.4;netstandard1.6;netstandard2.0;net45</TargetFrameworks>
-    <PackageLicenseUrl>https://raw.githubusercontent.com/launchdarkly/dotnet-sdk-common/master/LICENSE</PackageLicenseUrl>
-    <DebugType>portable</DebugType>
-    <AssemblyName>LaunchDarkly.CommonSdk.StrongName</AssemblyName>
-    <OutputType>Library</OutputType>
-    <PackageId>LaunchDarkly.CommonSdk.StrongName</PackageId>
-    <Description>LaunchDarkly common code for .NET and Xamarin clients</Description>
-    <Copyright>Copyright 2018 LaunchDarkly</Copyright>
-  </PropertyGroup>
-  <ItemGroup>
-    <Compile Include="..\LaunchDarkly.CommonSdk\*.cs" Exclude="..\LaunchDarkly.CommonSdk\AssemblyInfo.cs" />
-  </ItemGroup>
-  <ItemGroup>
-    <PackageReference Include="Common.Logging" Version="3.4.1" />
-    <PackageReference Include="LaunchDarkly.EventSource" Version="3.3.1" />
-    <PackageReference Include="Newtonsoft.Json" Version="9.0.1" Condition="'$(TargetFramework)' != 'net45'" />
-    <PackageReference Include="Newtonsoft.Json" Version="6.0.1" Condition="'$(TargetFramework)' == 'net45'" />
-    <PackageReference Include="System.Collections.Immutable" Version="1.5.0" />
-  </ItemGroup>
-  <ItemGroup Condition=" '$(TargetFramework)' == 'net45' ">
-    <Reference Include="System" />
-    <Reference Include="Microsoft.CSharp" />
-    <Reference Include="System.Net.Http" />
-  </ItemGroup>
-  <PropertyGroup Condition=" '$(Configuration)|$(Platform)' == 'Debug|AnyCPU' ">
-    <DocumentationFile>bin\Debug\$(TargetFramework)\LaunchDarkly.CommonSdk.xml</DocumentationFile>
-  </PropertyGroup>
-  <PropertyGroup Condition=" '$(Configuration)|$(Platform)' == 'Release|AnyCPU' ">
-    <DocumentationFile>bin\Release\$(TargetFramework)\LaunchDarkly.CommonSdk.xml</DocumentationFile>
-  </PropertyGroup>
-  <PropertyGroup Condition=" '$(Configuration)' == 'Release' ">
-    <AssemblyOriginatorKeyFile>../../LaunchDarkly.CommonSdk.snk</AssemblyOriginatorKeyFile>
-    <SignAssembly>true</SignAssembly>
-  </PropertyGroup>
-</Project>
-=======
-<Project Sdk="Microsoft.NET.Sdk">
-  <PropertyGroup>
-    <Version>2.7.0</Version>
-    <TargetFrameworks>netstandard1.4;netstandard1.6;netstandard2.0;net45</TargetFrameworks>
-    <PackageLicenseUrl>https://raw.githubusercontent.com/launchdarkly/dotnet-sdk-common/master/LICENSE</PackageLicenseUrl>
-    <DebugType>portable</DebugType>
-    <AssemblyName>LaunchDarkly.CommonSdk.StrongName</AssemblyName>
-    <OutputType>Library</OutputType>
-    <PackageId>LaunchDarkly.CommonSdk.StrongName</PackageId>
-    <Description>LaunchDarkly common code for .NET and Xamarin clients</Description>
-    <Copyright>Copyright 2018 LaunchDarkly</Copyright>
-  </PropertyGroup>
-  <ItemGroup>
-    <Compile Include="..\LaunchDarkly.CommonSdk\Internal\*.cs" />
-    <Compile Include="..\LaunchDarkly.CommonSdk\Public\*.cs" />
-    <Compile Include="..\LaunchDarkly.CommonSdk\PublicDeprecated\*.cs" />
-  </ItemGroup>
-  <ItemGroup>
-    <PackageReference Include="Common.Logging" Version="3.4.1" />
-    <PackageReference Include="LaunchDarkly.EventSource" Version="3.3.0" />
-    <PackageReference Include="Newtonsoft.Json" Version="9.0.1" Condition="'$(TargetFramework)' != 'net45'" />
-    <PackageReference Include="Newtonsoft.Json" Version="6.0.1" Condition="'$(TargetFramework)' == 'net45'" />
-  </ItemGroup>
-  <ItemGroup Condition=" '$(TargetFramework)' == 'net45' ">
-    <Reference Include="System" />
-    <Reference Include="Microsoft.CSharp" />
-    <Reference Include="System.Net.Http" />
-  </ItemGroup>
-  <PropertyGroup Condition=" '$(Configuration)|$(Platform)' == 'Debug|AnyCPU' ">
-    <DocumentationFile>bin\Debug\$(TargetFramework)\LaunchDarkly.CommonSdk.xml</DocumentationFile>
-  </PropertyGroup>
-  <PropertyGroup Condition=" '$(Configuration)|$(Platform)' == 'Release|AnyCPU' ">
-    <DocumentationFile>bin\Release\$(TargetFramework)\LaunchDarkly.CommonSdk.xml</DocumentationFile>
-  </PropertyGroup>
-  <PropertyGroup Condition=" '$(Configuration)' == 'Release' ">
-    <AssemblyOriginatorKeyFile>../../LaunchDarkly.CommonSdk.snk</AssemblyOriginatorKeyFile>
-    <SignAssembly>true</SignAssembly>
-  </PropertyGroup>
-</Project>
->>>>>>> 81b522f0
+<Project Sdk="Microsoft.NET.Sdk">
+  <PropertyGroup>
+    <Version>4.0.1</Version>
+    <TargetFrameworks>netstandard1.4;netstandard1.6;netstandard2.0;net45</TargetFrameworks>
+    <PackageLicenseUrl>https://raw.githubusercontent.com/launchdarkly/dotnet-sdk-common/master/LICENSE</PackageLicenseUrl>
+    <DebugType>portable</DebugType>
+    <AssemblyName>LaunchDarkly.CommonSdk.StrongName</AssemblyName>
+    <OutputType>Library</OutputType>
+    <PackageId>LaunchDarkly.CommonSdk.StrongName</PackageId>
+    <Description>LaunchDarkly common code for .NET and Xamarin clients</Description>
+    <Copyright>Copyright 2018 LaunchDarkly</Copyright>
+  </PropertyGroup>
+  <ItemGroup>
+    <Compile Include="..\LaunchDarkly.CommonSdk\*.cs" Exclude="..\LaunchDarkly.CommonSdk\AssemblyInfo.cs" />
+  </ItemGroup>
+  <ItemGroup>
+    <PackageReference Include="Common.Logging" Version="3.4.1" />
+    <PackageReference Include="LaunchDarkly.EventSource" Version="3.3.1" />
+    <PackageReference Include="Newtonsoft.Json" Version="9.0.1" Condition="'$(TargetFramework)' != 'net45'" />
+    <PackageReference Include="Newtonsoft.Json" Version="6.0.1" Condition="'$(TargetFramework)' == 'net45'" />
+    <PackageReference Include="System.Collections.Immutable" Version="1.5.0" />
+  </ItemGroup>
+  <ItemGroup Condition=" '$(TargetFramework)' == 'net45' ">
+    <Reference Include="System" />
+    <Reference Include="Microsoft.CSharp" />
+    <Reference Include="System.Net.Http" />
+  </ItemGroup>
+  <PropertyGroup Condition=" '$(Configuration)|$(Platform)' == 'Debug|AnyCPU' ">
+    <DocumentationFile>bin\Debug\$(TargetFramework)\LaunchDarkly.CommonSdk.xml</DocumentationFile>
+  </PropertyGroup>
+  <PropertyGroup Condition=" '$(Configuration)|$(Platform)' == 'Release|AnyCPU' ">
+    <DocumentationFile>bin\Release\$(TargetFramework)\LaunchDarkly.CommonSdk.xml</DocumentationFile>
+  </PropertyGroup>
+  <PropertyGroup Condition=" '$(Configuration)' == 'Release' ">
+    <AssemblyOriginatorKeyFile>../../LaunchDarkly.CommonSdk.snk</AssemblyOriginatorKeyFile>
+    <SignAssembly>true</SignAssembly>
+  </PropertyGroup>
+</Project>