--- conflicted
+++ resolved
@@ -1,63 +1,59 @@
-<Project Sdk="Microsoft.NET.Sdk">
-  <PropertyGroup>
-<<<<<<< HEAD
-    <Version>5.5.0</Version>
-=======
-    <Version>6.0.0</Version>
->>>>>>> f2adbc88
-    <!-- The BUILDFRAMEWORKS variable allows us to override the target frameworks with a
-     single framework that we are testing; this allows us to test with older SDK
-     versions that would error out if they saw any newer target frameworks listed
-     here, even if we weren't running those. -->
-    <BuildFrameworks Condition="'$(BUILDFRAMEWORKS)' == ''">netstandard2.0;netcoreapp3.1;net462;net6.0</BuildFrameworks>
-    <TargetFrameworks>$(BUILDFRAMEWORKS)</TargetFrameworks>
-    <DebugType>portable</DebugType>
-    <AssemblyName>LaunchDarkly.CommonSdk</AssemblyName>
-    <OutputType>Library</OutputType>
-    <LangVersion>7.3</LangVersion>
-    <PackageId>LaunchDarkly.CommonSdk</PackageId>
-    <Description>LaunchDarkly common code for .NET and Xamarin clients</Description>
-    <Company>LaunchDarkly</Company>
-    <Authors>LaunchDarkly</Authors>
-    <Owners>LaunchDarkly</Owners>
-    <Copyright>Copyright 2018 LaunchDarkly</Copyright>
-    <PackageLicenseExpression>Apache-2.0</PackageLicenseExpression>
-    <PackageProjectUrl>https://github.com/launchdarkly/dotnet-sdk-common</PackageProjectUrl>
-    <RepositoryUrl>https://github.com/launchdarkly/dotnet-sdk-common</RepositoryUrl>
-    <RepositoryBranch>main</RepositoryBranch>
-    <IncludeSymbols>true</IncludeSymbols>
-    <SymbolPackageFormat>snupkg</SymbolPackageFormat>
-
-    <!-- fail if XML comments are missing or invalid -->
-    <WarningsAsErrors>1570,1572,1573,1574,1580,1581,1591,1711,1712</WarningsAsErrors>
-
-    <!-- ensure that dependency DLLs are copied to output folder too - this makes life easier for the packaging-test script -->
-    <CopyLocalLockFileAssemblies>true</CopyLocalLockFileAssemblies>
-
-    <DocumentationFile>bin\$(Configuration)\$(TargetFramework)\LaunchDarkly.CommonSdk.xml</DocumentationFile>
-    <RootNamespace>LaunchDarkly.Sdk</RootNamespace>
-  </PropertyGroup>
-  
-  <ItemGroup>
-    <PackageReference Include="System.Collections.Immutable" Version="1.7.1" />
-  </ItemGroup>
-
-  <ItemGroup Condition="'$(TargetFramework)' == 'netstandard2.0' or '$(TargetFramework)' == 'net462'">
-    <PackageReference Include="System.Text.Json" Version="6.0.0" />
-    <!-- it's a built-in package in netcoreapp3.1 and net6.0 -->
-  </ItemGroup>
-  
-  <ItemGroup>
-    <Folder Include="Helpers\" />
-    <Folder Include="Json\" />
-  </ItemGroup>
-
-  <PropertyGroup Condition=" '$(Configuration)' == 'Release' ">
-    <AssemblyOriginatorKeyFile>../../LaunchDarkly.CommonSdk.snk</AssemblyOriginatorKeyFile>
-    <SignAssembly>true</SignAssembly>
-  </PropertyGroup>
-  
-  <ItemGroup> <!-- see https://github.com/dotnet/sourcelink -->
-    <PackageReference Include="Microsoft.SourceLink.GitLab" Version="1.0.0" PrivateAssets="All" />
-  </ItemGroup>
-</Project>
+<Project Sdk="Microsoft.NET.Sdk">
+  <PropertyGroup>
+    <Version>6.0.0</Version>
+    <!-- The BUILDFRAMEWORKS variable allows us to override the target frameworks with a
+     single framework that we are testing; this allows us to test with older SDK
+     versions that would error out if they saw any newer target frameworks listed
+     here, even if we weren't running those. -->
+    <BuildFrameworks Condition="'$(BUILDFRAMEWORKS)' == ''">netstandard2.0;netcoreapp3.1;net462;net6.0</BuildFrameworks>
+    <TargetFrameworks>$(BUILDFRAMEWORKS)</TargetFrameworks>
+    <DebugType>portable</DebugType>
+    <AssemblyName>LaunchDarkly.CommonSdk</AssemblyName>
+    <OutputType>Library</OutputType>
+    <LangVersion>7.3</LangVersion>
+    <PackageId>LaunchDarkly.CommonSdk</PackageId>
+    <Description>LaunchDarkly common code for .NET and Xamarin clients</Description>
+    <Company>LaunchDarkly</Company>
+    <Authors>LaunchDarkly</Authors>
+    <Owners>LaunchDarkly</Owners>
+    <Copyright>Copyright 2018 LaunchDarkly</Copyright>
+    <PackageLicenseExpression>Apache-2.0</PackageLicenseExpression>
+    <PackageProjectUrl>https://github.com/launchdarkly/dotnet-sdk-common</PackageProjectUrl>
+    <RepositoryUrl>https://github.com/launchdarkly/dotnet-sdk-common</RepositoryUrl>
+    <RepositoryBranch>main</RepositoryBranch>
+    <IncludeSymbols>true</IncludeSymbols>
+    <SymbolPackageFormat>snupkg</SymbolPackageFormat>
+
+    <!-- fail if XML comments are missing or invalid -->
+    <WarningsAsErrors>1570,1572,1573,1574,1580,1581,1591,1711,1712</WarningsAsErrors>
+
+    <!-- ensure that dependency DLLs are copied to output folder too - this makes life easier for the packaging-test script -->
+    <CopyLocalLockFileAssemblies>true</CopyLocalLockFileAssemblies>
+
+    <DocumentationFile>bin\$(Configuration)\$(TargetFramework)\LaunchDarkly.CommonSdk.xml</DocumentationFile>
+    <RootNamespace>LaunchDarkly.Sdk</RootNamespace>
+  </PropertyGroup>
+  
+  <ItemGroup>
+    <PackageReference Include="System.Collections.Immutable" Version="1.7.1" />
+  </ItemGroup>
+
+  <ItemGroup Condition="'$(TargetFramework)' == 'netstandard2.0' or '$(TargetFramework)' == 'net462'">
+    <PackageReference Include="System.Text.Json" Version="6.0.0" />
+    <!-- it's a built-in package in netcoreapp3.1 and net6.0 -->
+  </ItemGroup>
+  
+  <ItemGroup>
+    <Folder Include="Helpers\" />
+    <Folder Include="Json\" />
+  </ItemGroup>
+
+  <PropertyGroup Condition=" '$(Configuration)' == 'Release' ">
+    <AssemblyOriginatorKeyFile>../../LaunchDarkly.CommonSdk.snk</AssemblyOriginatorKeyFile>
+    <SignAssembly>true</SignAssembly>
+  </PropertyGroup>
+  
+  <ItemGroup> <!-- see https://github.com/dotnet/sourcelink -->
+    <PackageReference Include="Microsoft.SourceLink.GitLab" Version="1.0.0" PrivateAssets="All" />
+  </ItemGroup>
+</Project>