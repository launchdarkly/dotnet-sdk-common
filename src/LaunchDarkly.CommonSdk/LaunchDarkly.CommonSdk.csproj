<Project Sdk="Microsoft.NET.Sdk">
  <PropertyGroup>
    <Version>4.3.1</Version>
<<<<<<< HEAD
    <TargetFrameworks>netstandard2.0;net452</TargetFrameworks>
=======
    <TargetFrameworks>netstandard1.4;netstandard1.6;netstandard2.0;net45</TargetFrameworks>
>>>>>>> aa0e3528
    <PackageLicenseUrl>https://raw.githubusercontent.com/launchdarkly/dotnet-sdk-common/master/LICENSE</PackageLicenseUrl>
    <DebugType>portable</DebugType>
    <AssemblyName>LaunchDarkly.CommonSdk</AssemblyName>
    <OutputType>Library</OutputType>
    <PackageId>LaunchDarkly.CommonSdk</PackageId>
    <Description>LaunchDarkly common code for .NET and Xamarin clients</Description>
    <Copyright>Copyright 2018 LaunchDarkly</Copyright>

    <!-- ensure that dependency DLLs are copied to output folder too - this makes life easier for the packaging-test script -->
    <CopyLocalLockFileAssemblies>true</CopyLocalLockFileAssemblies>
  </PropertyGroup>
  <ItemGroup>
    <PackageReference Include="Common.Logging" Version="3.4.1" />
<<<<<<< HEAD
    <PackageReference Include="LaunchDarkly.EventSource" Version="3.3.1" />
    <PackageReference Include="Newtonsoft.Json" Version="9.0.1" />
    <PackageReference Include="System.Collections.Immutable" Version="1.5.0" />
=======
    <PackageReference Include="LaunchDarkly.EventSource" Version="3.3.3" />
    <PackageReference Include="Newtonsoft.Json" Version="9.0.1" Condition="'$(TargetFramework)' != 'net45'" />
    <PackageReference Include="Newtonsoft.Json" Version="6.0.1" Condition="'$(TargetFramework)' == 'net45'" />
    <PackageReference Include="System.Collections.Immutable" Version="1.5.0" />
  </ItemGroup>
  <ItemGroup Condition=" '$(TargetFramework)' == 'net45' ">
    <Reference Include="System" />
    <Reference Include="Microsoft.CSharp" />
    <Reference Include="System.Net.Http" />
>>>>>>> aa0e3528
  </ItemGroup>
  <PropertyGroup Condition=" '$(Configuration)|$(Platform)' == 'Debug|AnyCPU' ">
    <DocumentationFile>bin\Debug\$(TargetFramework)\LaunchDarkly.CommonSdk.xml</DocumentationFile>
  </PropertyGroup>
  <PropertyGroup Condition=" '$(Configuration)|$(Platform)' == 'Release|AnyCPU' ">
    <DocumentationFile>bin\Release\$(TargetFramework)\LaunchDarkly.CommonSdk.xml</DocumentationFile>
  </PropertyGroup>
</Project>
<|MERGE_RESOLUTION|>--- conflicted
+++ resolved
@@ -1,44 +1,28 @@
-<Project Sdk="Microsoft.NET.Sdk">
-  <PropertyGroup>
-    <Version>4.3.1</Version>
-<<<<<<< HEAD
-    <TargetFrameworks>netstandard2.0;net452</TargetFrameworks>
-=======
-    <TargetFrameworks>netstandard1.4;netstandard1.6;netstandard2.0;net45</TargetFrameworks>
->>>>>>> aa0e3528
-    <PackageLicenseUrl>https://raw.githubusercontent.com/launchdarkly/dotnet-sdk-common/master/LICENSE</PackageLicenseUrl>
-    <DebugType>portable</DebugType>
-    <AssemblyName>LaunchDarkly.CommonSdk</AssemblyName>
-    <OutputType>Library</OutputType>
-    <PackageId>LaunchDarkly.CommonSdk</PackageId>
-    <Description>LaunchDarkly common code for .NET and Xamarin clients</Description>
-    <Copyright>Copyright 2018 LaunchDarkly</Copyright>
-
-    <!-- ensure that dependency DLLs are copied to output folder too - this makes life easier for the packaging-test script -->
-    <CopyLocalLockFileAssemblies>true</CopyLocalLockFileAssemblies>
-  </PropertyGroup>
-  <ItemGroup>
-    <PackageReference Include="Common.Logging" Version="3.4.1" />
-<<<<<<< HEAD
-    <PackageReference Include="LaunchDarkly.EventSource" Version="3.3.1" />
-    <PackageReference Include="Newtonsoft.Json" Version="9.0.1" />
-    <PackageReference Include="System.Collections.Immutable" Version="1.5.0" />
-=======
-    <PackageReference Include="LaunchDarkly.EventSource" Version="3.3.3" />
-    <PackageReference Include="Newtonsoft.Json" Version="9.0.1" Condition="'$(TargetFramework)' != 'net45'" />
-    <PackageReference Include="Newtonsoft.Json" Version="6.0.1" Condition="'$(TargetFramework)' == 'net45'" />
-    <PackageReference Include="System.Collections.Immutable" Version="1.5.0" />
-  </ItemGroup>
-  <ItemGroup Condition=" '$(TargetFramework)' == 'net45' ">
-    <Reference Include="System" />
-    <Reference Include="Microsoft.CSharp" />
-    <Reference Include="System.Net.Http" />
->>>>>>> aa0e3528
-  </ItemGroup>
-  <PropertyGroup Condition=" '$(Configuration)|$(Platform)' == 'Debug|AnyCPU' ">
-    <DocumentationFile>bin\Debug\$(TargetFramework)\LaunchDarkly.CommonSdk.xml</DocumentationFile>
-  </PropertyGroup>
-  <PropertyGroup Condition=" '$(Configuration)|$(Platform)' == 'Release|AnyCPU' ">
-    <DocumentationFile>bin\Release\$(TargetFramework)\LaunchDarkly.CommonSdk.xml</DocumentationFile>
-  </PropertyGroup>
-</Project>
+<Project Sdk="Microsoft.NET.Sdk">
+  <PropertyGroup>
+    <Version>5.0.0-alpha.1</Version>
+    <TargetFrameworks>netstandard2.0;net452</TargetFrameworks>
+    <PackageLicenseUrl>https://raw.githubusercontent.com/launchdarkly/dotnet-sdk-common/master/LICENSE</PackageLicenseUrl>
+    <DebugType>portable</DebugType>
+    <AssemblyName>LaunchDarkly.CommonSdk</AssemblyName>
+    <OutputType>Library</OutputType>
+    <PackageId>LaunchDarkly.CommonSdk</PackageId>
+    <Description>LaunchDarkly common code for .NET and Xamarin clients</Description>
+    <Copyright>Copyright 2018 LaunchDarkly</Copyright>
+
+    <!-- ensure that dependency DLLs are copied to output folder too - this makes life easier for the packaging-test script -->
+    <CopyLocalLockFileAssemblies>true</CopyLocalLockFileAssemblies>
+  </PropertyGroup>
+  <ItemGroup>
+    <PackageReference Include="Common.Logging" Version="3.4.1" />
+    <PackageReference Include="LaunchDarkly.EventSource" Version="3.3.3" />
+    <PackageReference Include="Newtonsoft.Json" Version="9.0.1" />
+    <PackageReference Include="System.Collections.Immutable" Version="1.5.0" />
+  </ItemGroup>
+  <PropertyGroup Condition=" '$(Configuration)|$(Platform)' == 'Debug|AnyCPU' ">
+    <DocumentationFile>bin\Debug\$(TargetFramework)\LaunchDarkly.CommonSdk.xml</DocumentationFile>
+  </PropertyGroup>
+  <PropertyGroup Condition=" '$(Configuration)|$(Platform)' == 'Release|AnyCPU' ">
+    <DocumentationFile>bin\Release\$(TargetFramework)\LaunchDarkly.CommonSdk.xml</DocumentationFile>
+  </PropertyGroup>
+</Project>