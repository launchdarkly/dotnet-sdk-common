using LaunchDarkly.JsonStream;
using LaunchDarkly.Sdk.Json;

namespace LaunchDarkly.Sdk
{
    /// <summary>
    /// An object returned by the "variation detail" methods of the client, combining the result
    /// of a flag evaluation with an explanation of how it was calculated.
    /// </summary>
    /// <typeparam name="T">the type of the flag value</typeparam>
    public struct EvaluationDetail<T>
    {
        private readonly T _value;
        private readonly int? _variationIndex;
        private readonly EvaluationReason _reason;

        /// <summary>
        /// The result of the flag evaluation. This will be either one of the flag's variations or the default
        /// value that was specified when the flag was evaluated.
        /// </summary>
        public T Value => _value;

        /// <summary>
        /// The index of the returned value within the flag's list of variations, e.g. 0 for the first variation -
        /// or <see langword="null"/> if the default value was returned.
        /// </summary>
        public int? VariationIndex => _variationIndex;

        /// <summary>
        /// An object describing the main factor that influenced the flag evaluation value.
        /// </summary>
        public EvaluationReason Reason => _reason;

        /// <summary>
        /// True if the flag evaluated to the default value, rather than one of its variations.
        /// </summary>
        public bool IsDefaultValue => _variationIndex == null;

        /// <summary>
        /// Constructs a new EvaluationDetail insetance.
        /// </summary>
        /// <param name="value">the flag value</param>
        /// <param name="variationIndex">the variation index</param>
        /// <param name="reason">the evaluation reason</param>
        public EvaluationDetail(T value, int? variationIndex, EvaluationReason reason)
        {
            _value = value;
            _variationIndex = variationIndex;
            _reason = reason;
        }

        /// <inheritdoc/>
        public override bool Equals(object obj) =>
            obj is EvaluationDetail<T> o &&
                (Value == null ? o.Value == null : Value.Equals(o.Value))
                    && VariationIndex == o.VariationIndex && Reason.Equals(o.Reason);

        /// <inheritdoc/>
        public override int GetHashCode() =>
            new HashCodeBuilder().With(Value).With(VariationIndex).With(Reason).Value;
    }

    /// <summary>
    /// Describes the reason that a flag evaluation produced a particular value.
    /// </summary>
    /// <remarks>
    /// For converting this type to or from JSON, see <see cref="LaunchDarkly.Sdk.Json"/>.
    /// </remarks>
    [JsonStreamConverter(typeof(LdJsonConverters.EvaluationReasonConverter))]
    public struct EvaluationReason : IJsonSerializable
    {
        private static readonly EvaluationReason _offInstance =
<<<<<<< HEAD
            new EvaluationReason(EvaluationReasonKind.Off, null, null, null, null, null);
        private static readonly EvaluationReason _fallthroughInstance =
            new EvaluationReason(EvaluationReasonKind.Fallthrough, null, null, null, null, null);
        private static readonly EvaluationReason _targetMatchInstance =
            new EvaluationReason(EvaluationReasonKind.TargetMatch, null, null, null, null, null);
=======
            new EvaluationReason(EvaluationReasonKind.Off, null, null, null, null, false);
        private static readonly EvaluationReason _fallthroughInstance =
            new EvaluationReason(EvaluationReasonKind.Fallthrough, null, null, null, null, false);
        private static readonly EvaluationReason _targetMatchInstance =
            new EvaluationReason(EvaluationReasonKind.TargetMatch, null, null, null, null, false);
>>>>>>> b3548c08

        private readonly EvaluationReasonKind _kind;
        private readonly int? _ruleIndex;
        private readonly string _ruleId;
        private readonly string _prerequisiteKey;
        private readonly EvaluationErrorKind? _errorKind;
<<<<<<< HEAD
        private readonly BigSegmentsStatus? _bigSegmentsStatus;
=======
        private readonly bool _inExperiment;
>>>>>>> b3548c08

        /// <summary>
        /// An enum indicating the general category of the reason.
        /// </summary>
        public EvaluationReasonKind Kind => _kind;

        /// <summary>
        /// The index of the rule that was matched (0 for the first), or <see langword="null"/> if this is not a rule match.
        /// </summary>
        public int? RuleIndex => _ruleIndex;

        /// <summary>
        /// The unique identifier of the rule that was matched, or <see langword="null"/> if this is not a rule match.
        /// </summary>
        public string RuleId => _ruleId;

        /// <summary>
        /// The key of the prerequisite flag that failed, if <see cref="Kind"/> is <see cref="EvaluationReasonKind.PrerequisiteFailed"/>,
        /// otherwise <see langword="null"/>.
        /// </summary>
        public string PrerequisiteKey => _prerequisiteKey;

        /// <summary>
        /// Describes the type of error, if <see cref="Kind"/> is <see cref="EvaluationReasonKind.Error"/>, otherwise
        /// <see langword="null"/>.
        /// </summary>
        public EvaluationErrorKind? ErrorKind => _errorKind;

        /// <summary>
<<<<<<< HEAD
        /// Describes the validity of big segment information, if and only if the flag evaluation required querying
        /// at least one big segment. Otherwise it returns <see langword="null"/>.
        /// </summary>
        /// <remarks>
        /// "Big segments" are a specific kind of user segments. For more information, read the LaunchDarkly
        /// documentation about user segments: https://docs.launchdarkly.com/home/users
        /// </remarks>
        public BigSegmentsStatus? BigSegmentsStatus => _bigSegmentsStatus;
=======
        /// Whether the evaluation was part of an experiment.
        /// </summary>
        /// <remarks>
        /// This is true if the evaluation resulted in an experiment rollout and served one of the
        /// variations in the experiment. Otherwise it is false.
        /// </remarks>
        public bool InExperiment => _inExperiment;
>>>>>>> b3548c08

        internal EvaluationReason(
            EvaluationReasonKind kind,
            int? ruleIndex,
            string ruleId,
            string prereqKey,
            EvaluationErrorKind? errorKind,
<<<<<<< HEAD
            BigSegmentsStatus? bigSegmentsStatus
=======
            bool inExperiment
>>>>>>> b3548c08
            )
        {
            _kind = kind;
            _ruleIndex = ruleIndex;
            _ruleId = ruleId;
            _prerequisiteKey = prereqKey;
            _errorKind = errorKind;
<<<<<<< HEAD
            _bigSegmentsStatus = bigSegmentsStatus;
=======
            _inExperiment = inExperiment;
>>>>>>> b3548c08
        }
        
        /// <summary>
        /// Returns an EvaluationReason of the kind <see cref="EvaluationReasonKind.Off"/>.
        /// </summary>
        public static EvaluationReason OffReason => _offInstance;

        /// <summary>
        /// Returns an EvaluationReason of the kind <see cref="EvaluationReasonKind.Fallthrough"/>.
        /// </summary>
        public static EvaluationReason FallthroughReason => _fallthroughInstance;

        /// <summary>
        /// Returns an EvaluationReason of the kind <see cref="EvaluationReasonKind.TargetMatch"/>.
        /// </summary>
        public static EvaluationReason TargetMatchReason => _targetMatchInstance;

        /// <summary>
        /// Returns an EvaluationReason of the kind <see cref="EvaluationReasonKind.RuleMatch"/>.
        /// </summary>
        /// <param name="ruleIndex">the rule index</param>
        /// <param name="ruleId">the unique rule ID</param>
        /// <returns>a reason descriptor</returns>
        public static EvaluationReason RuleMatchReason(int ruleIndex, string ruleId) =>
<<<<<<< HEAD
            new EvaluationReason(EvaluationReasonKind.RuleMatch, ruleIndex, ruleId, null, null, null);
=======
            new EvaluationReason(EvaluationReasonKind.RuleMatch, ruleIndex, ruleId, null, null, false);
>>>>>>> b3548c08

        /// <summary>
        /// Returns an EvaluationReason of the kind <see cref="EvaluationReasonKind.PrerequisiteFailed"/>.
        /// </summary>
        /// <param name="key">the key of the prerequisite flag</param>
        /// <returns>a reason descriptor</returns>
        public static EvaluationReason PrerequisiteFailedReason(string key) =>
<<<<<<< HEAD
            new EvaluationReason(EvaluationReasonKind.PrerequisiteFailed, null, null, key, null, null);
=======
            new EvaluationReason(EvaluationReasonKind.PrerequisiteFailed, null, null, key, null, false);
>>>>>>> b3548c08

        /// <summary>
        /// Returns an EvaluationReason of the kind <see cref="EvaluationReasonKind.Error"/>.
        /// </summary>
        /// <param name="errorKind"></param>
        /// <returns>a reason descriptor</returns>
        public static EvaluationReason ErrorReason(EvaluationErrorKind errorKind) =>
<<<<<<< HEAD
            new EvaluationReason(EvaluationReasonKind.Error, null, null, null, errorKind, null);

        /// <summary>
        /// Returns a copy of this EvaluationReason with a specific <see cref="BigSegmentsStatus"/> value added.
        /// </summary>
        /// <param name="bigSegmentsStatus">the new property value</param>
        /// <returns>a reason descriptor</returns>
        public EvaluationReason WithBigSegmentsStatus(BigSegmentsStatus? bigSegmentsStatus) =>
            new EvaluationReason(_kind, _ruleIndex, _ruleId, _prerequisiteKey, _errorKind,
                bigSegmentsStatus);
=======
            new EvaluationReason(EvaluationReasonKind.Error, null, null, null, errorKind, false);

        /// <summary>
        /// Returns a new instance with the <see cref="InExperiment"/> property set to the specified
        /// value, if supported.
        /// </summary>
        /// <remarks>
        /// Setting <see cref="InExperiment"/> is only allowed for <see cref="EvaluationReasonKind.Fallthrough"/>
        /// and <see cref="EvaluationReasonKind.RuleMatch"/>. For all other reason kinds, this has no effect.
        /// </remarks>
        /// <param name="inExperiment">the desired value for the property</param>
        /// <returns>a copy of this instance with the property modified</returns>
        public EvaluationReason WithInExperiment(bool inExperiment)
        {
            switch (_kind)
            {
                case EvaluationReasonKind.Fallthrough:
                case EvaluationReasonKind.RuleMatch:
                    return new EvaluationReason(_kind, _ruleIndex, _ruleId, _prerequisiteKey, _errorKind, inExperiment);
                default:
                    return this;
            }
        }
>>>>>>> b3548c08

        /// <inheritdoc/>
        public override bool Equals(object obj) =>
            obj is EvaluationReason o &&
                _kind == o._kind && _ruleId == o._ruleId && _ruleIndex == o._ruleIndex &&
                    _prerequisiteKey == o._prerequisiteKey && _errorKind == o._errorKind &&
<<<<<<< HEAD
                    _bigSegmentsStatus == o._bigSegmentsStatus;
=======
                    _inExperiment == o._inExperiment;
>>>>>>> b3548c08

        /// <inheritdoc/>
        public override int GetHashCode() =>
            new HashCodeBuilder().With(_kind).With(_ruleIndex).With(_ruleId).With(_prerequisiteKey)
<<<<<<< HEAD
                .With(_errorKind).With(_bigSegmentsStatus).Value;
=======
                .With(_errorKind).With(_inExperiment).Value;
>>>>>>> b3548c08

        /// <inheritdoc/>
        public override string ToString()
        {
            var kindStr = LdJsonConverters.EvaluationReasonKindConverter.ToIdentifier(_kind);
            switch (_kind)
            {
                case EvaluationReasonKind.RuleMatch:
                    return kindStr + "(" + _ruleIndex + "," + _ruleId + ")";
                case EvaluationReasonKind.PrerequisiteFailed:
                    return kindStr + "(" + _prerequisiteKey + ")";
                case EvaluationReasonKind.Error:
                    return kindStr + "(" + LdJsonConverters.EvaluationErrorKindConverter.ToIdentifier(_errorKind.Value) + ")";
            }
            return kindStr;
        }
    }

    /// <summary>
    /// Enumerated type defining the possible values of <see cref="EvaluationReason.Kind"/>.
    /// </summary>
    /// <remarks>
    /// The JSON representation of this type, as used in LaunchDarkly analytics event data, uses
    /// uppercase strings with underscores (<c>"RULE_MATCH"</c> rather than <c>"RuleMatch"</c>).
    /// </remarks>
    [JsonStreamConverter(typeof(LdJsonConverters.EvaluationReasonKindConverter))]
    public enum EvaluationReasonKind
    {
        /// <summary>
        /// Indicates that the flag was off and therefore returned its configured off value.
        /// </summary>
        Off,

        /// <summary>
        /// Indicates that the flag was on but the user did not match any targets or rules.
        /// </summary>
        Fallthrough,

        /// <summary>
        /// Indicates that the user key was specifically targeted for this flag.
        /// </summary>
        TargetMatch,

        /// <summary>
        /// Indicates that the user matched one of the flag's rules.
        /// </summary>
        RuleMatch,

        /// <summary>
        /// Indicates that the flag was considered off because it had at least one prerequisite flag
        /// that either was off or did not return the desired variation.
        /// </summary>
        PrerequisiteFailed,

        /// <summary>
        /// Indicates that the flag could not be evaluated, e.g. because it does not exist or due to an unexpected
        /// error. In this case the result value will be the default value that the caller passed to the client.
        /// </summary>
        Error
    }

    /// <summary>
    /// Enumerated type defining the possible values of <see cref="EvaluationReason.ErrorKind"/>.
    /// </summary>
    /// <remarks>
    /// The JSON representation of this type, as used in LaunchDarkly analytics event data, uses
    /// uppercase strings with underscores (<c>"FLAG_NOT_FOUND"</c> rather than <c>"FlagNotFound"</c>).
    /// </remarks>
    [JsonStreamConverter(typeof(LdJsonConverters.EvaluationErrorKindConverter))]
    public enum EvaluationErrorKind
    {
        /// <summary>
        /// Indicates that the caller tried to evaluate a flag before the client had successfully initialized.
        /// </summary>
        ClientNotReady,

        /// <summary>
        /// Indicates that the caller provided a flag key that did not match any known flag.
        /// </summary>
        FlagNotFound,

        /// <summary>
        /// Indicates that the caller passed <see langword="null"/> for the user parameter, or the user lacked a key.
        /// </summary>
        UserNotSpecified,

        /// <summary>
        /// Indicates that there was an internal inconsistency in the flag data, e.g. a rule specified a nonexistent
        /// variation. An error message will always be logged in this case.
        /// </summary>
        MalformedFlag,

        /// <summary>
        /// Indicates that the result value was not of the requested type, e.g. you requested a <see langword="bool"/>
        /// but the value was an <see langword="int"/>.
        /// </summary>
        WrongType,

        /// <summary>
        /// Indicates that an unexpected exception stopped flag evaluation; check the log for details.
        /// </summary>
        Exception
    }

    /// <summary>
    /// Defines the possible values of <see cref="EvaluationReason.BigSegmentsStatus"/>.
    /// </summary>
    [JsonStreamConverter(typeof(LdJsonConverters.BigSegmentsStatusConverter))]
    public enum BigSegmentsStatus
    {
        /// <summary>
        /// Indicates that the big segment query involved in the flag evaluation was successful, and
        /// that the segment state is considered up to date.
        /// </summary>
        Healthy,

        /// <summary>
        /// Indicates that the big segment query involved in the flag evaluation was successful, but
        /// that the segment state may not be up to date.
        /// </summary>
        Stale,

        /// <summary>
        /// Indicates that big segments could not be queried for the flag evaluation because the SDK
        /// configuration did not include a big segment store.
        /// </summary>
        NotConfigured,

        /// <summary>
        /// Indicates that the big segment query involved in the flag evaluation failed, for instance
        /// due to a database error.
        /// </summary>
        StoreError
    }
}
<|MERGE_RESOLUTION|>--- conflicted
+++ resolved
@@ -1,232 +1,203 @@
-using LaunchDarkly.JsonStream;
-using LaunchDarkly.Sdk.Json;
-
-namespace LaunchDarkly.Sdk
-{
-    /// <summary>
-    /// An object returned by the "variation detail" methods of the client, combining the result
-    /// of a flag evaluation with an explanation of how it was calculated.
-    /// </summary>
-    /// <typeparam name="T">the type of the flag value</typeparam>
-    public struct EvaluationDetail<T>
-    {
-        private readonly T _value;
-        private readonly int? _variationIndex;
-        private readonly EvaluationReason _reason;
-
-        /// <summary>
-        /// The result of the flag evaluation. This will be either one of the flag's variations or the default
-        /// value that was specified when the flag was evaluated.
-        /// </summary>
-        public T Value => _value;
-
-        /// <summary>
-        /// The index of the returned value within the flag's list of variations, e.g. 0 for the first variation -
-        /// or <see langword="null"/> if the default value was returned.
-        /// </summary>
-        public int? VariationIndex => _variationIndex;
-
-        /// <summary>
-        /// An object describing the main factor that influenced the flag evaluation value.
-        /// </summary>
-        public EvaluationReason Reason => _reason;
-
-        /// <summary>
-        /// True if the flag evaluated to the default value, rather than one of its variations.
-        /// </summary>
-        public bool IsDefaultValue => _variationIndex == null;
-
-        /// <summary>
-        /// Constructs a new EvaluationDetail insetance.
-        /// </summary>
-        /// <param name="value">the flag value</param>
-        /// <param name="variationIndex">the variation index</param>
-        /// <param name="reason">the evaluation reason</param>
-        public EvaluationDetail(T value, int? variationIndex, EvaluationReason reason)
-        {
-            _value = value;
-            _variationIndex = variationIndex;
-            _reason = reason;
-        }
-
-        /// <inheritdoc/>
-        public override bool Equals(object obj) =>
-            obj is EvaluationDetail<T> o &&
-                (Value == null ? o.Value == null : Value.Equals(o.Value))
-                    && VariationIndex == o.VariationIndex && Reason.Equals(o.Reason);
-
-        /// <inheritdoc/>
-        public override int GetHashCode() =>
-            new HashCodeBuilder().With(Value).With(VariationIndex).With(Reason).Value;
-    }
-
-    /// <summary>
-    /// Describes the reason that a flag evaluation produced a particular value.
-    /// </summary>
-    /// <remarks>
-    /// For converting this type to or from JSON, see <see cref="LaunchDarkly.Sdk.Json"/>.
-    /// </remarks>
-    [JsonStreamConverter(typeof(LdJsonConverters.EvaluationReasonConverter))]
-    public struct EvaluationReason : IJsonSerializable
-    {
-        private static readonly EvaluationReason _offInstance =
-<<<<<<< HEAD
-            new EvaluationReason(EvaluationReasonKind.Off, null, null, null, null, null);
-        private static readonly EvaluationReason _fallthroughInstance =
-            new EvaluationReason(EvaluationReasonKind.Fallthrough, null, null, null, null, null);
-        private static readonly EvaluationReason _targetMatchInstance =
-            new EvaluationReason(EvaluationReasonKind.TargetMatch, null, null, null, null, null);
-=======
-            new EvaluationReason(EvaluationReasonKind.Off, null, null, null, null, false);
-        private static readonly EvaluationReason _fallthroughInstance =
-            new EvaluationReason(EvaluationReasonKind.Fallthrough, null, null, null, null, false);
-        private static readonly EvaluationReason _targetMatchInstance =
-            new EvaluationReason(EvaluationReasonKind.TargetMatch, null, null, null, null, false);
->>>>>>> b3548c08
-
-        private readonly EvaluationReasonKind _kind;
-        private readonly int? _ruleIndex;
-        private readonly string _ruleId;
-        private readonly string _prerequisiteKey;
-        private readonly EvaluationErrorKind? _errorKind;
-<<<<<<< HEAD
-        private readonly BigSegmentsStatus? _bigSegmentsStatus;
-=======
-        private readonly bool _inExperiment;
->>>>>>> b3548c08
-
-        /// <summary>
-        /// An enum indicating the general category of the reason.
-        /// </summary>
-        public EvaluationReasonKind Kind => _kind;
-
-        /// <summary>
-        /// The index of the rule that was matched (0 for the first), or <see langword="null"/> if this is not a rule match.
-        /// </summary>
-        public int? RuleIndex => _ruleIndex;
-
-        /// <summary>
-        /// The unique identifier of the rule that was matched, or <see langword="null"/> if this is not a rule match.
-        /// </summary>
-        public string RuleId => _ruleId;
-
-        /// <summary>
-        /// The key of the prerequisite flag that failed, if <see cref="Kind"/> is <see cref="EvaluationReasonKind.PrerequisiteFailed"/>,
-        /// otherwise <see langword="null"/>.
-        /// </summary>
-        public string PrerequisiteKey => _prerequisiteKey;
-
-        /// <summary>
-        /// Describes the type of error, if <see cref="Kind"/> is <see cref="EvaluationReasonKind.Error"/>, otherwise
-        /// <see langword="null"/>.
-        /// </summary>
+using LaunchDarkly.JsonStream;
+using LaunchDarkly.Sdk.Json;
+
+namespace LaunchDarkly.Sdk
+{
+    /// <summary>
+    /// An object returned by the "variation detail" methods of the client, combining the result
+    /// of a flag evaluation with an explanation of how it was calculated.
+    /// </summary>
+    /// <typeparam name="T">the type of the flag value</typeparam>
+    public struct EvaluationDetail<T>
+    {
+        private readonly T _value;
+        private readonly int? _variationIndex;
+        private readonly EvaluationReason _reason;
+
+        /// <summary>
+        /// The result of the flag evaluation. This will be either one of the flag's variations or the default
+        /// value that was specified when the flag was evaluated.
+        /// </summary>
+        public T Value => _value;
+
+        /// <summary>
+        /// The index of the returned value within the flag's list of variations, e.g. 0 for the first variation -
+        /// or <see langword="null"/> if the default value was returned.
+        /// </summary>
+        public int? VariationIndex => _variationIndex;
+
+        /// <summary>
+        /// An object describing the main factor that influenced the flag evaluation value.
+        /// </summary>
+        public EvaluationReason Reason => _reason;
+
+        /// <summary>
+        /// True if the flag evaluated to the default value, rather than one of its variations.
+        /// </summary>
+        public bool IsDefaultValue => _variationIndex == null;
+
+        /// <summary>
+        /// Constructs a new EvaluationDetail insetance.
+        /// </summary>
+        /// <param name="value">the flag value</param>
+        /// <param name="variationIndex">the variation index</param>
+        /// <param name="reason">the evaluation reason</param>
+        public EvaluationDetail(T value, int? variationIndex, EvaluationReason reason)
+        {
+            _value = value;
+            _variationIndex = variationIndex;
+            _reason = reason;
+        }
+
+        /// <inheritdoc/>
+        public override bool Equals(object obj) =>
+            obj is EvaluationDetail<T> o &&
+                (Value == null ? o.Value == null : Value.Equals(o.Value))
+                    && VariationIndex == o.VariationIndex && Reason.Equals(o.Reason);
+
+        /// <inheritdoc/>
+        public override int GetHashCode() =>
+            new HashCodeBuilder().With(Value).With(VariationIndex).With(Reason).Value;
+    }
+
+    /// <summary>
+    /// Describes the reason that a flag evaluation produced a particular value.
+    /// </summary>
+    /// <remarks>
+    /// For converting this type to or from JSON, see <see cref="LaunchDarkly.Sdk.Json"/>.
+    /// </remarks>
+    [JsonStreamConverter(typeof(LdJsonConverters.EvaluationReasonConverter))]
+    public struct EvaluationReason : IJsonSerializable
+    {
+        private static readonly EvaluationReason _offInstance =
+            new EvaluationReason(EvaluationReasonKind.Off, null, null, null, null, false, null);
+        private static readonly EvaluationReason _fallthroughInstance =
+            new EvaluationReason(EvaluationReasonKind.Fallthrough, null, null, null, null, false, null);
+        private static readonly EvaluationReason _targetMatchInstance =
+            new EvaluationReason(EvaluationReasonKind.TargetMatch, null, null, null, null, false, null);
+
+        private readonly EvaluationReasonKind _kind;
+        private readonly int? _ruleIndex;
+        private readonly string _ruleId;
+        private readonly string _prerequisiteKey;
+        private readonly EvaluationErrorKind? _errorKind;
+        private readonly bool _inExperiment;
+        private readonly BigSegmentsStatus? _bigSegmentsStatus;
+
+        /// <summary>
+        /// An enum indicating the general category of the reason.
+        /// </summary>
+        public EvaluationReasonKind Kind => _kind;
+
+        /// <summary>
+        /// The index of the rule that was matched (0 for the first), or <see langword="null"/> if this is not a rule match.
+        /// </summary>
+        public int? RuleIndex => _ruleIndex;
+
+        /// <summary>
+        /// The unique identifier of the rule that was matched, or <see langword="null"/> if this is not a rule match.
+        /// </summary>
+        public string RuleId => _ruleId;
+
+        /// <summary>
+        /// The key of the prerequisite flag that failed, if <see cref="Kind"/> is <see cref="EvaluationReasonKind.PrerequisiteFailed"/>,
+        /// otherwise <see langword="null"/>.
+        /// </summary>
+        public string PrerequisiteKey => _prerequisiteKey;
+
+        /// <summary>
+        /// Describes the type of error, if <see cref="Kind"/> is <see cref="EvaluationReasonKind.Error"/>, otherwise
+        /// <see langword="null"/>.
+        /// </summary>
         public EvaluationErrorKind? ErrorKind => _errorKind;
 
         /// <summary>
-<<<<<<< HEAD
-        /// Describes the validity of big segment information, if and only if the flag evaluation required querying
-        /// at least one big segment. Otherwise it returns <see langword="null"/>.
-        /// </summary>
-        /// <remarks>
-        /// "Big segments" are a specific kind of user segments. For more information, read the LaunchDarkly
-        /// documentation about user segments: https://docs.launchdarkly.com/home/users
-        /// </remarks>
-        public BigSegmentsStatus? BigSegmentsStatus => _bigSegmentsStatus;
-=======
         /// Whether the evaluation was part of an experiment.
         /// </summary>
         /// <remarks>
         /// This is true if the evaluation resulted in an experiment rollout and served one of the
         /// variations in the experiment. Otherwise it is false.
-        /// </remarks>
-        public bool InExperiment => _inExperiment;
->>>>>>> b3548c08
-
-        internal EvaluationReason(
-            EvaluationReasonKind kind,
-            int? ruleIndex,
-            string ruleId,
-            string prereqKey,
-            EvaluationErrorKind? errorKind,
-<<<<<<< HEAD
-            BigSegmentsStatus? bigSegmentsStatus
-=======
-            bool inExperiment
->>>>>>> b3548c08
-            )
-        {
-            _kind = kind;
-            _ruleIndex = ruleIndex;
-            _ruleId = ruleId;
-            _prerequisiteKey = prereqKey;
-            _errorKind = errorKind;
-<<<<<<< HEAD
-            _bigSegmentsStatus = bigSegmentsStatus;
-=======
-            _inExperiment = inExperiment;
->>>>>>> b3548c08
+        /// </remarks>
+        public bool InExperiment => _inExperiment;
+
+        /// <summary>
+        /// Describes the validity of big segment information, if and only if the flag evaluation required querying
+        /// at least one big segment. Otherwise it returns <see langword="null"/>.
+        /// </summary>
+        /// <remarks>
+        /// "Big segments" are a specific kind of user segments. For more information, read the LaunchDarkly
+        /// documentation about user segments: https://docs.launchdarkly.com/home/users
+        /// </remarks>
+        public BigSegmentsStatus? BigSegmentsStatus => _bigSegmentsStatus;
+
+        internal EvaluationReason(
+            EvaluationReasonKind kind,
+            int? ruleIndex,
+            string ruleId,
+            string prereqKey,
+            EvaluationErrorKind? errorKind,
+            bool inExperiment,
+            BigSegmentsStatus? bigSegmentsStatus
+            )
+        {
+            _kind = kind;
+            _ruleIndex = ruleIndex;
+            _ruleId = ruleId;
+            _prerequisiteKey = prereqKey;
+            _errorKind = errorKind;
+            _inExperiment = inExperiment;
+            _bigSegmentsStatus = bigSegmentsStatus;
         }
-        
-        /// <summary>
-        /// Returns an EvaluationReason of the kind <see cref="EvaluationReasonKind.Off"/>.
-        /// </summary>
-        public static EvaluationReason OffReason => _offInstance;
-
-        /// <summary>
-        /// Returns an EvaluationReason of the kind <see cref="EvaluationReasonKind.Fallthrough"/>.
-        /// </summary>
-        public static EvaluationReason FallthroughReason => _fallthroughInstance;
-
-        /// <summary>
-        /// Returns an EvaluationReason of the kind <see cref="EvaluationReasonKind.TargetMatch"/>.
-        /// </summary>
-        public static EvaluationReason TargetMatchReason => _targetMatchInstance;
-
-        /// <summary>
-        /// Returns an EvaluationReason of the kind <see cref="EvaluationReasonKind.RuleMatch"/>.
-        /// </summary>
-        /// <param name="ruleIndex">the rule index</param>
-        /// <param name="ruleId">the unique rule ID</param>
-        /// <returns>a reason descriptor</returns>
-        public static EvaluationReason RuleMatchReason(int ruleIndex, string ruleId) =>
-<<<<<<< HEAD
-            new EvaluationReason(EvaluationReasonKind.RuleMatch, ruleIndex, ruleId, null, null, null);
-=======
-            new EvaluationReason(EvaluationReasonKind.RuleMatch, ruleIndex, ruleId, null, null, false);
->>>>>>> b3548c08
-
-        /// <summary>
-        /// Returns an EvaluationReason of the kind <see cref="EvaluationReasonKind.PrerequisiteFailed"/>.
-        /// </summary>
-        /// <param name="key">the key of the prerequisite flag</param>
-        /// <returns>a reason descriptor</returns>
-        public static EvaluationReason PrerequisiteFailedReason(string key) =>
-<<<<<<< HEAD
-            new EvaluationReason(EvaluationReasonKind.PrerequisiteFailed, null, null, key, null, null);
-=======
-            new EvaluationReason(EvaluationReasonKind.PrerequisiteFailed, null, null, key, null, false);
->>>>>>> b3548c08
-
-        /// <summary>
-        /// Returns an EvaluationReason of the kind <see cref="EvaluationReasonKind.Error"/>.
-        /// </summary>
-        /// <param name="errorKind"></param>
-        /// <returns>a reason descriptor</returns>
-        public static EvaluationReason ErrorReason(EvaluationErrorKind errorKind) =>
-<<<<<<< HEAD
-            new EvaluationReason(EvaluationReasonKind.Error, null, null, null, errorKind, null);
-
+
+        /// <summary>
+        /// Returns an EvaluationReason of the kind <see cref="EvaluationReasonKind.Off"/>.
+        /// </summary>
+        public static EvaluationReason OffReason => _offInstance;
+
+        /// <summary>
+        /// Returns an EvaluationReason of the kind <see cref="EvaluationReasonKind.Fallthrough"/>.
+        /// </summary>
+        public static EvaluationReason FallthroughReason => _fallthroughInstance;
+
+        /// <summary>
+        /// Returns an EvaluationReason of the kind <see cref="EvaluationReasonKind.TargetMatch"/>.
+        /// </summary>
+        public static EvaluationReason TargetMatchReason => _targetMatchInstance;
+
+        /// <summary>
+        /// Returns an EvaluationReason of the kind <see cref="EvaluationReasonKind.RuleMatch"/>.
+        /// </summary>
+        /// <param name="ruleIndex">the rule index</param>
+        /// <param name="ruleId">the unique rule ID</param>
+        /// <returns>a reason descriptor</returns>
+        public static EvaluationReason RuleMatchReason(int ruleIndex, string ruleId) =>
+            new EvaluationReason(EvaluationReasonKind.RuleMatch, ruleIndex, ruleId, null, null, false, null);
+
+        /// <summary>
+        /// Returns an EvaluationReason of the kind <see cref="EvaluationReasonKind.PrerequisiteFailed"/>.
+        /// </summary>
+        /// <param name="key">the key of the prerequisite flag</param>
+        /// <returns>a reason descriptor</returns>
+        public static EvaluationReason PrerequisiteFailedReason(string key) =>
+            new EvaluationReason(EvaluationReasonKind.PrerequisiteFailed, null, null, key, null, false, null);
+
+        /// <summary>
+        /// Returns an EvaluationReason of the kind <see cref="EvaluationReasonKind.Error"/>.
+        /// </summary>
+        /// <param name="errorKind"></param>
+        /// <returns>a reason descriptor</returns>
+        public static EvaluationReason ErrorReason(EvaluationErrorKind errorKind) =>
+            new EvaluationReason(EvaluationReasonKind.Error, null, null, null, errorKind, false, null);
+
         /// <summary>
         /// Returns a copy of this EvaluationReason with a specific <see cref="BigSegmentsStatus"/> value added.
         /// </summary>
         /// <param name="bigSegmentsStatus">the new property value</param>
-        /// <returns>a reason descriptor</returns>
-        public EvaluationReason WithBigSegmentsStatus(BigSegmentsStatus? bigSegmentsStatus) =>
-            new EvaluationReason(_kind, _ruleIndex, _ruleId, _prerequisiteKey, _errorKind,
-                bigSegmentsStatus);
-=======
-            new EvaluationReason(EvaluationReasonKind.Error, null, null, null, errorKind, false);
-
+        /// <returns>a reason descriptor</returns>
+        public EvaluationReason WithBigSegmentsStatus(BigSegmentsStatus? bigSegmentsStatus) =>
+            new EvaluationReason(_kind, _ruleIndex, _ruleId, _prerequisiteKey, _errorKind,
+                _inExperiment, bigSegmentsStatus);
+
         /// <summary>
         /// Returns a new instance with the <see cref="InExperiment"/> property set to the specified
         /// value, if supported.
@@ -236,147 +207,138 @@
         /// and <see cref="EvaluationReasonKind.RuleMatch"/>. For all other reason kinds, this has no effect.
         /// </remarks>
         /// <param name="inExperiment">the desired value for the property</param>
-        /// <returns>a copy of this instance with the property modified</returns>
+        /// <returns>a copy of this instance with the property modified</returns>
         public EvaluationReason WithInExperiment(bool inExperiment)
         {
             switch (_kind)
             {
                 case EvaluationReasonKind.Fallthrough:
                 case EvaluationReasonKind.RuleMatch:
-                    return new EvaluationReason(_kind, _ruleIndex, _ruleId, _prerequisiteKey, _errorKind, inExperiment);
+                    return new EvaluationReason(_kind, _ruleIndex, _ruleId, _prerequisiteKey, _errorKind, inExperiment, _bigSegmentsStatus);
                 default:
                     return this;
             }
-        }
->>>>>>> b3548c08
-
-        /// <inheritdoc/>
-        public override bool Equals(object obj) =>
-            obj is EvaluationReason o &&
-                _kind == o._kind && _ruleId == o._ruleId && _ruleIndex == o._ruleIndex &&
-                    _prerequisiteKey == o._prerequisiteKey && _errorKind == o._errorKind &&
-<<<<<<< HEAD
-                    _bigSegmentsStatus == o._bigSegmentsStatus;
-=======
-                    _inExperiment == o._inExperiment;
->>>>>>> b3548c08
-
-        /// <inheritdoc/>
-        public override int GetHashCode() =>
-            new HashCodeBuilder().With(_kind).With(_ruleIndex).With(_ruleId).With(_prerequisiteKey)
-<<<<<<< HEAD
-                .With(_errorKind).With(_bigSegmentsStatus).Value;
-=======
-                .With(_errorKind).With(_inExperiment).Value;
->>>>>>> b3548c08
-
-        /// <inheritdoc/>
-        public override string ToString()
-        {
-            var kindStr = LdJsonConverters.EvaluationReasonKindConverter.ToIdentifier(_kind);
-            switch (_kind)
-            {
-                case EvaluationReasonKind.RuleMatch:
-                    return kindStr + "(" + _ruleIndex + "," + _ruleId + ")";
-                case EvaluationReasonKind.PrerequisiteFailed:
-                    return kindStr + "(" + _prerequisiteKey + ")";
-                case EvaluationReasonKind.Error:
-                    return kindStr + "(" + LdJsonConverters.EvaluationErrorKindConverter.ToIdentifier(_errorKind.Value) + ")";
-            }
-            return kindStr;
-        }
+        }
+
+        /// <inheritdoc/>
+        public override bool Equals(object obj) =>
+            obj is EvaluationReason o &&
+                _kind == o._kind && _ruleId == o._ruleId && _ruleIndex == o._ruleIndex &&
+                    _prerequisiteKey == o._prerequisiteKey && _errorKind == o._errorKind &&
+                    _inExperiment == o._inExperiment && _bigSegmentsStatus == o._bigSegmentsStatus;
+
+        /// <inheritdoc/>
+        public override int GetHashCode() =>
+            new HashCodeBuilder().With(_kind).With(_ruleIndex).With(_ruleId).With(_prerequisiteKey)
+                .With(_errorKind).With(_inExperiment).With(_bigSegmentsStatus).Value;
+
+        /// <inheritdoc/>
+        public override string ToString()
+        {
+            var kindStr = LdJsonConverters.EvaluationReasonKindConverter.ToIdentifier(_kind);
+            switch (_kind)
+            {
+                case EvaluationReasonKind.RuleMatch:
+                    return kindStr + "(" + _ruleIndex + "," + _ruleId + ")";
+                case EvaluationReasonKind.PrerequisiteFailed:
+                    return kindStr + "(" + _prerequisiteKey + ")";
+                case EvaluationReasonKind.Error:
+                    return kindStr + "(" + LdJsonConverters.EvaluationErrorKindConverter.ToIdentifier(_errorKind.Value) + ")";
+            }
+            return kindStr;
+        }
+    }
+
+    /// <summary>
+    /// Enumerated type defining the possible values of <see cref="EvaluationReason.Kind"/>.
+    /// </summary>
+    /// <remarks>
+    /// The JSON representation of this type, as used in LaunchDarkly analytics event data, uses
+    /// uppercase strings with underscores (<c>"RULE_MATCH"</c> rather than <c>"RuleMatch"</c>).
+    /// </remarks>
+    [JsonStreamConverter(typeof(LdJsonConverters.EvaluationReasonKindConverter))]
+    public enum EvaluationReasonKind
+    {
+        /// <summary>
+        /// Indicates that the flag was off and therefore returned its configured off value.
+        /// </summary>
+        Off,
+
+        /// <summary>
+        /// Indicates that the flag was on but the user did not match any targets or rules.
+        /// </summary>
+        Fallthrough,
+
+        /// <summary>
+        /// Indicates that the user key was specifically targeted for this flag.
+        /// </summary>
+        TargetMatch,
+
+        /// <summary>
+        /// Indicates that the user matched one of the flag's rules.
+        /// </summary>
+        RuleMatch,
+
+        /// <summary>
+        /// Indicates that the flag was considered off because it had at least one prerequisite flag
+        /// that either was off or did not return the desired variation.
+        /// </summary>
+        PrerequisiteFailed,
+
+        /// <summary>
+        /// Indicates that the flag could not be evaluated, e.g. because it does not exist or due to an unexpected
+        /// error. In this case the result value will be the default value that the caller passed to the client.
+        /// </summary>
+        Error
     }
-
-    /// <summary>
-    /// Enumerated type defining the possible values of <see cref="EvaluationReason.Kind"/>.
-    /// </summary>
-    /// <remarks>
-    /// The JSON representation of this type, as used in LaunchDarkly analytics event data, uses
-    /// uppercase strings with underscores (<c>"RULE_MATCH"</c> rather than <c>"RuleMatch"</c>).
-    /// </remarks>
-    [JsonStreamConverter(typeof(LdJsonConverters.EvaluationReasonKindConverter))]
-    public enum EvaluationReasonKind
-    {
-        /// <summary>
-        /// Indicates that the flag was off and therefore returned its configured off value.
-        /// </summary>
-        Off,
-
-        /// <summary>
-        /// Indicates that the flag was on but the user did not match any targets or rules.
-        /// </summary>
-        Fallthrough,
-
-        /// <summary>
-        /// Indicates that the user key was specifically targeted for this flag.
-        /// </summary>
-        TargetMatch,
-
-        /// <summary>
-        /// Indicates that the user matched one of the flag's rules.
-        /// </summary>
-        RuleMatch,
-
-        /// <summary>
-        /// Indicates that the flag was considered off because it had at least one prerequisite flag
-        /// that either was off or did not return the desired variation.
-        /// </summary>
-        PrerequisiteFailed,
-
-        /// <summary>
-        /// Indicates that the flag could not be evaluated, e.g. because it does not exist or due to an unexpected
-        /// error. In this case the result value will be the default value that the caller passed to the client.
-        /// </summary>
-        Error
-    }
-
-    /// <summary>
-    /// Enumerated type defining the possible values of <see cref="EvaluationReason.ErrorKind"/>.
-    /// </summary>
-    /// <remarks>
-    /// The JSON representation of this type, as used in LaunchDarkly analytics event data, uses
-    /// uppercase strings with underscores (<c>"FLAG_NOT_FOUND"</c> rather than <c>"FlagNotFound"</c>).
-    /// </remarks>
-    [JsonStreamConverter(typeof(LdJsonConverters.EvaluationErrorKindConverter))]
-    public enum EvaluationErrorKind
-    {
-        /// <summary>
-        /// Indicates that the caller tried to evaluate a flag before the client had successfully initialized.
-        /// </summary>
-        ClientNotReady,
-
-        /// <summary>
-        /// Indicates that the caller provided a flag key that did not match any known flag.
-        /// </summary>
-        FlagNotFound,
-
-        /// <summary>
-        /// Indicates that the caller passed <see langword="null"/> for the user parameter, or the user lacked a key.
-        /// </summary>
-        UserNotSpecified,
-
-        /// <summary>
-        /// Indicates that there was an internal inconsistency in the flag data, e.g. a rule specified a nonexistent
-        /// variation. An error message will always be logged in this case.
-        /// </summary>
-        MalformedFlag,
-
-        /// <summary>
-        /// Indicates that the result value was not of the requested type, e.g. you requested a <see langword="bool"/>
-        /// but the value was an <see langword="int"/>.
-        /// </summary>
-        WrongType,
-
-        /// <summary>
-        /// Indicates that an unexpected exception stopped flag evaluation; check the log for details.
-        /// </summary>
-        Exception
-    }
-
+
+    /// <summary>
+    /// Enumerated type defining the possible values of <see cref="EvaluationReason.ErrorKind"/>.
+    /// </summary>
+    /// <remarks>
+    /// The JSON representation of this type, as used in LaunchDarkly analytics event data, uses
+    /// uppercase strings with underscores (<c>"FLAG_NOT_FOUND"</c> rather than <c>"FlagNotFound"</c>).
+    /// </remarks>
+    [JsonStreamConverter(typeof(LdJsonConverters.EvaluationErrorKindConverter))]
+    public enum EvaluationErrorKind
+    {
+        /// <summary>
+        /// Indicates that the caller tried to evaluate a flag before the client had successfully initialized.
+        /// </summary>
+        ClientNotReady,
+
+        /// <summary>
+        /// Indicates that the caller provided a flag key that did not match any known flag.
+        /// </summary>
+        FlagNotFound,
+
+        /// <summary>
+        /// Indicates that the caller passed <see langword="null"/> for the user parameter, or the user lacked a key.
+        /// </summary>
+        UserNotSpecified,
+
+        /// <summary>
+        /// Indicates that there was an internal inconsistency in the flag data, e.g. a rule specified a nonexistent
+        /// variation. An error message will always be logged in this case.
+        /// </summary>
+        MalformedFlag,
+
+        /// <summary>
+        /// Indicates that the result value was not of the requested type, e.g. you requested a <see langword="bool"/>
+        /// but the value was an <see langword="int"/>.
+        /// </summary>
+        WrongType,
+
+        /// <summary>
+        /// Indicates that an unexpected exception stopped flag evaluation; check the log for details.
+        /// </summary>
+        Exception
+    }
+
     /// <summary>
     /// Defines the possible values of <see cref="EvaluationReason.BigSegmentsStatus"/>.
-    /// </summary>
-    [JsonStreamConverter(typeof(LdJsonConverters.BigSegmentsStatusConverter))]
+    /// </summary>
+    [JsonStreamConverter(typeof(LdJsonConverters.BigSegmentsStatusConverter))]
     public enum BigSegmentsStatus
     {
         /// <summary>
@@ -402,5 +364,5 @@
         /// due to a database error.
         /// </summary>
         StoreError
-    }
-}
+    }
+}