--- conflicted
+++ resolved
@@ -1,161 +1,150 @@
-﻿using System;
-using System.Collections.Generic;
-using LaunchDarkly.Client;
-
-namespace LaunchDarkly.Common
-{
-    internal sealed class EventSummarizer
-    {
-        private EventSummary _eventsState;
-
-        public EventSummarizer()
-        {
-            _eventsState = new EventSummary();
-        }
-        
-        // Adds this event to our counters, if it is a type of event we need to count.
-        internal void SummarizeEvent(Event e)
-        {
-            if (e is FeatureRequestEvent fe)
-            {
-                _eventsState.IncrementCounter(fe.Key, fe.Variation, fe.Version, fe.LdValue, fe.LdValueDefault);
-                _eventsState.NoteTimestamp(fe.CreationDate);
-            }
-        }
-
-        // Returns the current summarized event data.
-        internal EventSummary Snapshot()
-        {
-            EventSummary ret = _eventsState;
-            _eventsState = new EventSummary();
-            return ret;
-        }
-
-        internal void Clear()
-        {
-            _eventsState = new EventSummary();
-        }
-    }
-
-    internal sealed class EventSummary
-    {
-        internal Dictionary<EventsCounterKey, EventsCounterValue> Counters { get; } =
-            new Dictionary<EventsCounterKey, EventsCounterValue>();
-        internal long StartDate { get; private set; }
-        internal long EndDate { get; private set; }
-        internal bool Empty
-        {
-            get  
-            {
-                return Counters.Count == 0;
-            }
-        }
-
-<<<<<<< HEAD
-        internal void IncrementCounter(string key, int? variation, int? version, ImmutableJsonValue flagValue, ImmutableJsonValue defaultVal)
-=======
-        internal void IncrementCounter(string key, int? variation, int? version, LdValue flagValue, LdValue defaultVal)
->>>>>>> 9cfc55ac
-        {
-            EventsCounterKey counterKey = new EventsCounterKey(key, version, variation);
-            if (Counters.TryGetValue(counterKey, out EventsCounterValue value))
-            {
-                value.Increment();
-            }
-            else
-            {
-                Counters[counterKey] = new EventsCounterValue(1, flagValue, defaultVal);
-            }
-        }
-
-        internal void NoteTimestamp(long timestamp)
-        {
-            if (StartDate == 0 || timestamp < StartDate)
-            {
-                StartDate = timestamp;
-            }
-            if (timestamp > EndDate)
-            {
-                EndDate = timestamp;
-            }
-        }
-    }
-    
-    internal sealed class EventsCounterKey
-    {
-        internal readonly string Key;
-        internal readonly int? Version;
-        internal readonly int? Variation;
-
-        internal EventsCounterKey(string key, int? version, int? variation)
-        {
-            Key = key;
-            Version = version;
-            Variation = variation;
-        }
-
-        // Required because we use this class as a dictionary key
-        public override bool Equals(object obj)
-        {
-            if (obj is EventsCounterKey o)
-            {
-                return Key == o.Key && Variation == o.Variation && Version == o.Version;
-            }
-            return false;
-        }
-
-        // Required because we use this class as a dictionary key
-        public override int GetHashCode()
-        {
-            return Util.Hash().With(Key).With(Variation).With(Version).Value;
-        }
-    }
-
-    internal sealed class EventsCounterValue
-    {
-        internal int Count;
-<<<<<<< HEAD
-        internal readonly ImmutableJsonValue FlagValue;
-        internal readonly ImmutableJsonValue Default;
-
-        internal EventsCounterValue(int count, ImmutableJsonValue flagValue, ImmutableJsonValue defaultVal)
-=======
-        internal readonly LdValue FlagValue;
-        internal readonly LdValue Default;
-
-        internal EventsCounterValue(int count, LdValue flagValue, LdValue defaultVal)
->>>>>>> 9cfc55ac
-        {
-            Count = count;
-            FlagValue = flagValue;
-            Default = defaultVal;
-        }
-
-        internal void Increment()
-        {
-            Count++;
-        }
-
-        // Used only in tests
-        public override bool Equals(object obj)
-        {
-            if (obj is EventsCounterValue o)
-            {
-                return Count == o.Count && Object.Equals(FlagValue, o.FlagValue) && Object.Equals(Default, o.Default);
-            }
-            return false;
-        }
-
-        // Used only in tests
-        public override int GetHashCode()
-        {
-            return Util.Hash().With(Count).With(FlagValue).With(Default).Value;
-        }
-
-        // Used only in tests
-        public override string ToString()
-        {
-            return "{" + Count + ", " + FlagValue + ", " + Default + "}";
-        }
-    }
-}
+﻿using System;
+using System.Collections.Generic;
+using LaunchDarkly.Client;
+
+namespace LaunchDarkly.Common
+{
+    internal sealed class EventSummarizer
+    {
+        private EventSummary _eventsState;
+
+        public EventSummarizer()
+        {
+            _eventsState = new EventSummary();
+        }
+        
+        // Adds this event to our counters, if it is a type of event we need to count.
+        internal void SummarizeEvent(Event e)
+        {
+            if (e is FeatureRequestEvent fe)
+            {
+                _eventsState.IncrementCounter(fe.Key, fe.Variation, fe.Version, fe.Value, fe.Default);
+                _eventsState.NoteTimestamp(fe.CreationDate);
+            }
+        }
+
+        // Returns the current summarized event data.
+        internal EventSummary Snapshot()
+        {
+            EventSummary ret = _eventsState;
+            _eventsState = new EventSummary();
+            return ret;
+        }
+
+        internal void Clear()
+        {
+            _eventsState = new EventSummary();
+        }
+    }
+
+    internal sealed class EventSummary
+    {
+        internal Dictionary<EventsCounterKey, EventsCounterValue> Counters { get; } =
+            new Dictionary<EventsCounterKey, EventsCounterValue>();
+        internal long StartDate { get; private set; }
+        internal long EndDate { get; private set; }
+        internal bool Empty
+        {
+            get  
+            {
+                return Counters.Count == 0;
+            }
+        }
+
+        internal void IncrementCounter(string key, int? variation, int? version, LdValue flagValue, LdValue defaultVal)
+        {
+            EventsCounterKey counterKey = new EventsCounterKey(key, version, variation);
+            if (Counters.TryGetValue(counterKey, out EventsCounterValue value))
+            {
+                value.Increment();
+            }
+            else
+            {
+                Counters[counterKey] = new EventsCounterValue(1, flagValue, defaultVal);
+            }
+        }
+
+        internal void NoteTimestamp(long timestamp)
+        {
+            if (StartDate == 0 || timestamp < StartDate)
+            {
+                StartDate = timestamp;
+            }
+            if (timestamp > EndDate)
+            {
+                EndDate = timestamp;
+            }
+        }
+    }
+    
+    internal sealed class EventsCounterKey
+    {
+        internal readonly string Key;
+        internal readonly int? Version;
+        internal readonly int? Variation;
+
+        internal EventsCounterKey(string key, int? version, int? variation)
+        {
+            Key = key;
+            Version = version;
+            Variation = variation;
+        }
+
+        // Required because we use this class as a dictionary key
+        public override bool Equals(object obj)
+        {
+            if (obj is EventsCounterKey o)
+            {
+                return Key == o.Key && Variation == o.Variation && Version == o.Version;
+            }
+            return false;
+        }
+
+        // Required because we use this class as a dictionary key
+        public override int GetHashCode()
+        {
+            return Util.Hash().With(Key).With(Variation).With(Version).Value;
+        }
+    }
+
+    internal sealed class EventsCounterValue
+    {
+        internal int Count;
+        internal readonly LdValue FlagValue;
+        internal readonly LdValue Default;
+
+        internal EventsCounterValue(int count, LdValue flagValue, LdValue defaultVal)
+        {
+            Count = count;
+            FlagValue = flagValue;
+            Default = defaultVal;
+        }
+
+        internal void Increment()
+        {
+            Count++;
+        }
+
+        // Used only in tests
+        public override bool Equals(object obj)
+        {
+            if (obj is EventsCounterValue o)
+            {
+                return Count == o.Count && Object.Equals(FlagValue, o.FlagValue) && Object.Equals(Default, o.Default);
+            }
+            return false;
+        }
+
+        // Used only in tests
+        public override int GetHashCode()
+        {
+            return Util.Hash().With(Count).With(FlagValue).With(Default).Value;
+        }
+
+        // Used only in tests
+        public override string ToString()
+        {
+            return "{" + Count + ", " + FlagValue + ", " + Default + "}";
+        }
+    }
+}