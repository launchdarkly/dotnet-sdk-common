--- conflicted
+++ resolved
@@ -1,34 +1,23 @@
-﻿using System;
-using System.Collections.Immutable;
-
-namespace LaunchDarkly.Common
-{
-    /// <summary>
-    /// Used internally to configure <see cref="DefaultEventProcessor"/>.
-    /// </summary>
-    internal interface IEventProcessorConfiguration
-    {
-<<<<<<< HEAD
-        bool AllAttributesPrivate { get; }
-        int EventCapacity { get; }
-        TimeSpan EventFlushInterval { get; }
-        Uri EventsUri { get; }
-        TimeSpan HttpClientTimeout { get; }
-        bool InlineUsersInEvents { get; }
-        IImmutableSet<string> PrivateAttributeNames { get; }
-=======
-        bool AllAttributesPrivate { get; }
-        int EventCapacity { get; }
-        TimeSpan EventFlushInterval { get; }
-        int EventSamplingInterval { get; }
-        Uri EventsUri { get; }
-        TimeSpan HttpClientTimeout { get; }
-        bool InlineUsersInEvents { get; }
-        ISet<string> PrivateAttributeNames { get; }
->>>>>>> d459bd6a
-        TimeSpan ReadTimeout { get; }
-        TimeSpan ReconnectTime { get; }
-        int UserKeysCapacity { get; }
-        TimeSpan UserKeysFlushInterval { get; }
-    }
-}
+﻿using System;
+using System.Collections.Immutable;
+
+namespace LaunchDarkly.Common
+{
+    /// <summary>
+    /// Used internally to configure <see cref="DefaultEventProcessor"/>.
+    /// </summary>
+    internal interface IEventProcessorConfiguration
+    {
+        bool AllAttributesPrivate { get; }
+        int EventCapacity { get; }
+        TimeSpan EventFlushInterval { get; }
+        Uri EventsUri { get; }
+        TimeSpan HttpClientTimeout { get; }
+        bool InlineUsersInEvents { get; }
+        IImmutableSet<string> PrivateAttributeNames { get; }
+        TimeSpan ReadTimeout { get; }
+        TimeSpan ReconnectTime { get; }
+        int UserKeysCapacity { get; }
+        TimeSpan UserKeysFlushInterval { get; }
+    }
+}