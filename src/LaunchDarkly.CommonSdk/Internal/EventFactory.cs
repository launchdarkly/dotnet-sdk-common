--- conflicted
+++ resolved
@@ -1,157 +1,134 @@
-﻿using System;
-using Newtonsoft.Json.Linq;
-using LaunchDarkly.Client;
-
-namespace LaunchDarkly.Common
-{
-    /// <summary>
-    /// Shared logic for generating analytics events. Note that these are the "input" events that
-    /// get fed into the EventProcessor, not the "output" events that are actually sent to
-    /// LaunchDarkly.
-    /// </summary>
-    internal struct EventFactory
-    {
-        // These two instances are the only ones we'll need in production use. The only difference
-        // between them is that the "WithReasons" one always includes the evaluation reason in the
-        // event, and the other one doesn't (except in the "experiment" case described in
-        // IFlagEventProperties.IsExperiment).
-        internal static EventFactory Default { get; } = new EventFactory(CurrentTime, false);
-        internal static EventFactory DefaultWithReasons { get; } = new EventFactory(CurrentTime, true);
-
-        internal readonly Func<long> GetTimestamp;
-        internal bool IncludeReasons { get; }
-
-        internal EventFactory(Func<long> getTimestamp, bool includeReasons)
-        {
-            GetTimestamp = getTimestamp;
-            IncludeReasons = includeReasons;
-        }
-
-        private static long CurrentTime() => Util.GetUnixTimestampMillis(DateTime.UtcNow);
-
-        /// <summary>
-        /// Creates a feature request event for a successful evaluation.
-        /// </summary>
-        /// <param name="flag">abstraction of the basic flag properties we need</param>
-        /// <param name="user">the user passed to the Variation method</param>
-        /// <param name="result">the evaluation result</param>
-        /// <param name="defaultVal">the default value passed to the Variation method</param>
-        /// <returns>an event</returns>
-        internal FeatureRequestEvent NewFeatureRequestEvent(IFlagEventProperties flag, User user,
-<<<<<<< HEAD
-            EvaluationDetail<ImmutableJsonValue> result, ImmutableJsonValue defaultVal)
-=======
-            EvaluationDetail<LdValue> result, LdValue defaultVal)
->>>>>>> 9cfc55ac
-        {
-            bool experiment = flag.IsExperiment(result.Reason);
-            return new FeatureRequestEvent(GetTimestamp(), flag.Key, user, result.VariationIndex, result.Value, defaultVal,
-                flag.EventVersion, null, experiment || flag.TrackEvents, flag.DebugEventsUntilDate, false,
-                (experiment || IncludeReasons) ? result.Reason : null);
-        }
-
-        /// <summary>
-        /// Creates a feature request event for an evaluation that returned the default value
-        /// (i.e. an error), even though the flag existed.
-        /// </summary>
-        /// <param name="flag">abstraction of the basic flag properties we need</param>
-        /// <param name="user">the user passed to the Variation method</param>
-        /// <param name="defaultVal">the default value passed to the Variation method</param>
-        /// <param name="errorKind">the type of error</param>
-        /// <returns>an event</returns>
-        internal FeatureRequestEvent NewDefaultFeatureRequestEvent(IFlagEventProperties flag, User user,
-<<<<<<< HEAD
-            ImmutableJsonValue defaultVal, EvaluationErrorKind errorKind)
-=======
-            LdValue defaultVal, EvaluationErrorKind errorKind)
->>>>>>> 9cfc55ac
-        {
-            return new FeatureRequestEvent(GetTimestamp(), flag.Key, user, null, defaultVal, defaultVal,
-                flag.EventVersion, null, flag.TrackEvents, flag.DebugEventsUntilDate, false,
-                IncludeReasons ? new EvaluationReason.Error(errorKind) : null);
-        }
-
-        /// <summary>
-        /// Creates a feature request event for an evaluation that returned the default value
-        /// when the flag did not exist or the feature store was unavailable.
-        /// </summary>
-        /// <param name="key">the flag key that was requested</param>
-        /// <param name="user">the user passed to the Variation method</param>
-        /// <param name="defaultVal">the default value passed to the Variation method</param>
-        /// <param name="errorKind">the type of error</param>
-        /// <returns>an event</returns>
-        internal FeatureRequestEvent NewUnknownFeatureRequestEvent(string key, User user,
-<<<<<<< HEAD
-            ImmutableJsonValue defaultVal, EvaluationErrorKind errorKind)
-=======
-            LdValue defaultVal, EvaluationErrorKind errorKind)
->>>>>>> 9cfc55ac
-        {
-            return new FeatureRequestEvent(GetTimestamp(), key, user, null, defaultVal, defaultVal,
-                null, null, false, null, false,
-                IncludeReasons ? new EvaluationReason.Error(errorKind) : null);
-        }
-
-        /// <summary>
-        /// Creates a feature request event for a successful evaluation of a prerequisite flag.
-        /// </summary>
-        /// <param name="prereqFlag">the prerequisite flag</param>
-        /// <param name="user">the user passed to the Variation method</param>
-        /// <param name="result">the evaluation result</param>
-        /// <param name="prereqOf">the flag that used this flag as a prerequisite</param>
-        /// <returns>an event</returns>
-        internal FeatureRequestEvent NewPrerequisiteFeatureRequestEvent(IFlagEventProperties prereqFlag, User user,
-<<<<<<< HEAD
-            EvaluationDetail<ImmutableJsonValue> result, IFlagEventProperties prereqOf)
-        {
-            bool experiment = prereqFlag.IsExperiment(result.Reason);
-            return new FeatureRequestEvent(GetTimestamp(), prereqFlag.Key, user, result.VariationIndex, result.Value, ImmutableJsonValue.Null,
-=======
-            EvaluationDetail<LdValue> result, IFlagEventProperties prereqOf)
-        {
-            bool experiment = prereqFlag.IsExperiment(result.Reason);
-            return new FeatureRequestEvent(GetTimestamp(), prereqFlag.Key, user, result.VariationIndex, result.Value, LdValue.Null,
->>>>>>> 9cfc55ac
-                prereqFlag.EventVersion, prereqOf.Key, experiment || prereqFlag.TrackEvents, prereqFlag.DebugEventsUntilDate, false,
-                (experiment || IncludeReasons) ? result.Reason : null);
-        }
-
-        /// <summary>
-        /// Creates a "debug" version of an existing feature request event.
-        /// </summary>
-        /// <param name="from">the existing event</param>
-        /// <returns>an equivalent debug event</returns>
-        internal FeatureRequestEvent NewDebugEvent(FeatureRequestEvent from)
-        {
-            return new FeatureRequestEvent(from.CreationDate, from.Key, from.User, from.Variation, from.LdValue, from.LdValueDefault,
-                from.Version, from.PrereqOf, from.TrackEvents, from.DebugEventsUntilDate, true, from.Reason);
-        }
-
-        /// <summary>
-        /// Creates a custom event (from the Track method).
-        /// </summary>
-        /// <param name="key">the event name</param>
-        /// <param name="user">the user</param>
-        /// <param name="data">optional event data, may be null</param>
-        /// <param name="metricValue">optional numeric value for analytics</param>
-        /// <returns>an event</returns>
-<<<<<<< HEAD
-        internal CustomEvent NewCustomEvent(string key, User user, ImmutableJsonValue data, double? metricValue = null)
-=======
-        internal CustomEvent NewCustomEvent(string key, User user, LdValue data, double? metricValue = null)
->>>>>>> 9cfc55ac
-        {
-            return new CustomEvent(GetTimestamp(), key, user, data, metricValue);
-        }
-
-        /// <summary>
-        /// Creates an identify event.
-        /// </summary>
-        /// <param name="user">the user</param>
-        /// <returns>an event</returns>
-        internal IdentifyEvent NewIdentifyEvent(User user)
-        {
-            return new IdentifyEvent(GetTimestamp(), user);
-        }
-    }
-}
+﻿using System;
+using Newtonsoft.Json.Linq;
+using LaunchDarkly.Client;
+
+namespace LaunchDarkly.Common
+{
+    /// <summary>
+    /// Shared logic for generating analytics events. Note that these are the "input" events that
+    /// get fed into the EventProcessor, not the "output" events that are actually sent to
+    /// LaunchDarkly.
+    /// </summary>
+    internal struct EventFactory
+    {
+        // These two instances are the only ones we'll need in production use. The only difference
+        // between them is that the "WithReasons" one always includes the evaluation reason in the
+        // event, and the other one doesn't (except in the "experiment" case described in
+        // IFlagEventProperties.IsExperiment).
+        internal static EventFactory Default { get; } = new EventFactory(CurrentTime, false);
+        internal static EventFactory DefaultWithReasons { get; } = new EventFactory(CurrentTime, true);
+
+        internal readonly Func<long> GetTimestamp;
+        internal bool IncludeReasons { get; }
+
+        internal EventFactory(Func<long> getTimestamp, bool includeReasons)
+        {
+            GetTimestamp = getTimestamp;
+            IncludeReasons = includeReasons;
+        }
+
+        private static long CurrentTime() => Util.GetUnixTimestampMillis(DateTime.UtcNow);
+
+        /// <summary>
+        /// Creates a feature request event for a successful evaluation.
+        /// </summary>
+        /// <param name="flag">abstraction of the basic flag properties we need</param>
+        /// <param name="user">the user passed to the Variation method</param>
+        /// <param name="result">the evaluation result</param>
+        /// <param name="defaultVal">the default value passed to the Variation method</param>
+        /// <returns>an event</returns>
+        internal FeatureRequestEvent NewFeatureRequestEvent(IFlagEventProperties flag, User user,
+            EvaluationDetail<LdValue> result, LdValue defaultVal)
+        {
+            bool experiment = flag.IsExperiment(result.Reason);
+            return new FeatureRequestEvent(GetTimestamp(), flag.Key, user, result.VariationIndex, result.Value, defaultVal,
+                flag.EventVersion, null, experiment || flag.TrackEvents, flag.DebugEventsUntilDate, false,
+                (experiment || IncludeReasons) ? result.Reason : null);
+        }
+
+        /// <summary>
+        /// Creates a feature request event for an evaluation that returned the default value
+        /// (i.e. an error), even though the flag existed.
+        /// </summary>
+        /// <param name="flag">abstraction of the basic flag properties we need</param>
+        /// <param name="user">the user passed to the Variation method</param>
+        /// <param name="defaultVal">the default value passed to the Variation method</param>
+        /// <param name="errorKind">the type of error</param>
+        /// <returns>an event</returns>
+        internal FeatureRequestEvent NewDefaultFeatureRequestEvent(IFlagEventProperties flag, User user,
+            LdValue defaultVal, EvaluationErrorKind errorKind)
+        {
+            return new FeatureRequestEvent(GetTimestamp(), flag.Key, user, null, defaultVal, defaultVal,
+                flag.EventVersion, null, flag.TrackEvents, flag.DebugEventsUntilDate, false,
+                IncludeReasons ? new EvaluationReason.Error(errorKind) : null);
+        }
+
+        /// <summary>
+        /// Creates a feature request event for an evaluation that returned the default value
+        /// when the flag did not exist or the feature store was unavailable.
+        /// </summary>
+        /// <param name="key">the flag key that was requested</param>
+        /// <param name="user">the user passed to the Variation method</param>
+        /// <param name="defaultVal">the default value passed to the Variation method</param>
+        /// <param name="errorKind">the type of error</param>
+        /// <returns>an event</returns>
+        internal FeatureRequestEvent NewUnknownFeatureRequestEvent(string key, User user,
+            LdValue defaultVal, EvaluationErrorKind errorKind)
+        {
+            return new FeatureRequestEvent(GetTimestamp(), key, user, null, defaultVal, defaultVal,
+                null, null, false, null, false,
+                IncludeReasons ? new EvaluationReason.Error(errorKind) : null);
+        }
+
+        /// <summary>
+        /// Creates a feature request event for a successful evaluation of a prerequisite flag.
+        /// </summary>
+        /// <param name="prereqFlag">the prerequisite flag</param>
+        /// <param name="user">the user passed to the Variation method</param>
+        /// <param name="result">the evaluation result</param>
+        /// <param name="prereqOf">the flag that used this flag as a prerequisite</param>
+        /// <returns>an event</returns>
+        internal FeatureRequestEvent NewPrerequisiteFeatureRequestEvent(IFlagEventProperties prereqFlag, User user,
+            EvaluationDetail<LdValue> result, IFlagEventProperties prereqOf)
+        {
+            bool experiment = prereqFlag.IsExperiment(result.Reason);
+            return new FeatureRequestEvent(GetTimestamp(), prereqFlag.Key, user, result.VariationIndex, result.Value, LdValue.Null,
+                prereqFlag.EventVersion, prereqOf.Key, experiment || prereqFlag.TrackEvents, prereqFlag.DebugEventsUntilDate, false,
+                (experiment || IncludeReasons) ? result.Reason : null);
+        }
+
+        /// <summary>
+        /// Creates a "debug" version of an existing feature request event.
+        /// </summary>
+        /// <param name="from">the existing event</param>
+        /// <returns>an equivalent debug event</returns>
+        internal FeatureRequestEvent NewDebugEvent(FeatureRequestEvent from)
+        {
+            return new FeatureRequestEvent(from.CreationDate, from.Key, from.User, from.Variation, from.Value, from.Default,
+                from.Version, from.PrereqOf, from.TrackEvents, from.DebugEventsUntilDate, true, from.Reason);
+        }
+
+        /// <summary>
+        /// Creates a custom event (from the Track method).
+        /// </summary>
+        /// <param name="key">the event name</param>
+        /// <param name="user">the user</param>
+        /// <param name="data">optional event data, may be null</param>
+        /// <param name="metricValue">optional numeric value for analytics</param>
+        /// <returns>an event</returns>
+        internal CustomEvent NewCustomEvent(string key, User user, LdValue data, double? metricValue = null)
+        {
+            return new CustomEvent(GetTimestamp(), key, user, data, metricValue);
+        }
+
+        /// <summary>
+        /// Creates an identify event.
+        /// </summary>
+        /// <param name="user">the user</param>
+        /// <returns>an event</returns>
+        internal IdentifyEvent NewIdentifyEvent(User user)
+        {
+            return new IdentifyEvent(GetTimestamp(), user);
+        }
+    }
+}