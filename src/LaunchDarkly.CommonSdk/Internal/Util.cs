﻿using System;
using System.Collections.Generic;
using System.Net.Http;

namespace LaunchDarkly.Common
{
    internal static class Util
    {
        internal static readonly DateTime UnixEpoch = new DateTime(1970, 1, 1, 0, 0, 0, DateTimeKind.Utc);
        
        internal static Dictionary<string, string> GetRequestHeaders(IHttpRequestConfiguration config,
            ClientEnvironment env)
        {
            Dictionary<string, string> headers =  new Dictionary<string, string> {
                { "Authorization", config.HttpAuthorizationKey },
                { "User-Agent", env.UserAgentType + "/" + env.VersionString }
            };

            if (config.WrapperName != null)
            {
                string wrapperVersion = "";
                if (config.WrapperVersion != null)
                {
                    wrapperVersion = "/" + config.WrapperVersion;
                }
                headers.Add("X-LaunchDarkly-Wrapper", config.WrapperName + wrapperVersion);
            }

            return headers;
        }

        internal static HttpClient MakeHttpClient(IHttpRequestConfiguration config, ClientEnvironment env)
        {
            var httpClient = new HttpClient(handler: config.HttpClientHandler, disposeHandler: false);
            foreach (var h in GetRequestHeaders(config, env))
            {
                httpClient.DefaultRequestHeaders.Add(h.Key, h.Value);
            }
            return httpClient;
        }

        internal static long GetUnixTimestampMillis(DateTime dateTime)
        {
            return (long) (dateTime - UnixEpoch).TotalMilliseconds;
        }

<<<<<<< HEAD
        internal static T Clamp<T>(T value, T min, T max)
            where T : IComparable
        {
            if (value.CompareTo(min) < 0) return min;
            if (value.CompareTo(max) > 0) return max;
            return value;
=======
        // Differs from e.ToString() by not including the stacktrace
        internal static string DescribeException(Exception e)
        {
            return (e.Message is null && e.InnerException is null) ? e.GetType().Name :
                (e.GetType().Name + " " + ExceptionMessage(e));
>>>>>>> 36789cb1
        }

        internal static string ExceptionMessage(Exception e)
        {
            var msg = e.Message;
            if (e.InnerException != null)
            {
                return msg + " (caused by: " + e.InnerException.Message + ")";
            }
            return msg;
        }

        // Returns true if this type of error could be expected to eventually resolve itself,
        // or false if it indicates a configuration problem or client logic error such that the
        // client should give up on making any further requests.
        internal static bool IsHttpErrorRecoverable(int status)
        {
            if (status >= 400 && status <= 499)
            {
                return (status == 400) || (status == 408) || (status == 429);
            }
            return true;
        }

        internal static string HttpErrorMessage(int status, string context, string recoverableMessage)
        {
            return string.Format("{0} for {1} - {2}",
                HttpErrorMessageBase(status),
                context,
                IsHttpErrorRecoverable(status) ? recoverableMessage : "giving up permanently"
                );
        }

        internal static string HttpErrorMessageBase(int status)
        {
            return string.Format("HTTP error {0}{1}",
                status,
               (status == 401 || status == 403) ? " (invalid SDK key)" : "");
        }

        internal static HashCodeBuilder Hash()
        {
            return new HashCodeBuilder();
        }
    }

    internal struct HashCodeBuilder
    {
        private readonly int _value;
        public int Value => _value;
        
        internal HashCodeBuilder(int value)
        {
            _value = value;
        }

        public HashCodeBuilder With(object o)
        {
            return new HashCodeBuilder(_value * 17 + (o == null ? 0 : o.GetHashCode()));
        }
    }
}
<|MERGE_RESOLUTION|>--- conflicted
+++ resolved
@@ -1,122 +1,121 @@
-﻿using System;
-using System.Collections.Generic;
-using System.Net.Http;
-
-namespace LaunchDarkly.Common
-{
-    internal static class Util
-    {
-        internal static readonly DateTime UnixEpoch = new DateTime(1970, 1, 1, 0, 0, 0, DateTimeKind.Utc);
-        
-        internal static Dictionary<string, string> GetRequestHeaders(IHttpRequestConfiguration config,
-            ClientEnvironment env)
-        {
-            Dictionary<string, string> headers =  new Dictionary<string, string> {
-                { "Authorization", config.HttpAuthorizationKey },
-                { "User-Agent", env.UserAgentType + "/" + env.VersionString }
-            };
-
-            if (config.WrapperName != null)
-            {
-                string wrapperVersion = "";
-                if (config.WrapperVersion != null)
-                {
-                    wrapperVersion = "/" + config.WrapperVersion;
-                }
-                headers.Add("X-LaunchDarkly-Wrapper", config.WrapperName + wrapperVersion);
-            }
-
-            return headers;
-        }
-
-        internal static HttpClient MakeHttpClient(IHttpRequestConfiguration config, ClientEnvironment env)
-        {
-            var httpClient = new HttpClient(handler: config.HttpClientHandler, disposeHandler: false);
-            foreach (var h in GetRequestHeaders(config, env))
-            {
-                httpClient.DefaultRequestHeaders.Add(h.Key, h.Value);
-            }
-            return httpClient;
-        }
-
-        internal static long GetUnixTimestampMillis(DateTime dateTime)
-        {
-            return (long) (dateTime - UnixEpoch).TotalMilliseconds;
-        }
-
-<<<<<<< HEAD
-        internal static T Clamp<T>(T value, T min, T max)
-            where T : IComparable
-        {
-            if (value.CompareTo(min) < 0) return min;
-            if (value.CompareTo(max) > 0) return max;
-            return value;
-=======
-        // Differs from e.ToString() by not including the stacktrace
-        internal static string DescribeException(Exception e)
-        {
-            return (e.Message is null && e.InnerException is null) ? e.GetType().Name :
-                (e.GetType().Name + " " + ExceptionMessage(e));
->>>>>>> 36789cb1
-        }
-
-        internal static string ExceptionMessage(Exception e)
-        {
-            var msg = e.Message;
-            if (e.InnerException != null)
-            {
-                return msg + " (caused by: " + e.InnerException.Message + ")";
-            }
-            return msg;
-        }
-
-        // Returns true if this type of error could be expected to eventually resolve itself,
-        // or false if it indicates a configuration problem or client logic error such that the
-        // client should give up on making any further requests.
-        internal static bool IsHttpErrorRecoverable(int status)
-        {
-            if (status >= 400 && status <= 499)
-            {
-                return (status == 400) || (status == 408) || (status == 429);
-            }
-            return true;
-        }
-
-        internal static string HttpErrorMessage(int status, string context, string recoverableMessage)
-        {
-            return string.Format("{0} for {1} - {2}",
-                HttpErrorMessageBase(status),
-                context,
-                IsHttpErrorRecoverable(status) ? recoverableMessage : "giving up permanently"
-                );
-        }
-
-        internal static string HttpErrorMessageBase(int status)
-        {
-            return string.Format("HTTP error {0}{1}",
-                status,
-               (status == 401 || status == 403) ? " (invalid SDK key)" : "");
-        }
-
-        internal static HashCodeBuilder Hash()
-        {
-            return new HashCodeBuilder();
-        }
-    }
-
-    internal struct HashCodeBuilder
-    {
-        private readonly int _value;
-        public int Value => _value;
-        
-        internal HashCodeBuilder(int value)
-        {
-            _value = value;
-        }
-
-        public HashCodeBuilder With(object o)
-        {
-            return new HashCodeBuilder(_value * 17 + (o == null ? 0 : o.GetHashCode()));
-        }
-    }
-}
+﻿using System;
+using System.Collections.Generic;
+using System.Net.Http;
+
+namespace LaunchDarkly.Common
+{
+    internal static class Util
+    {
+        internal static readonly DateTime UnixEpoch = new DateTime(1970, 1, 1, 0, 0, 0, DateTimeKind.Utc);
+        
+        internal static Dictionary<string, string> GetRequestHeaders(IHttpRequestConfiguration config,
+            ClientEnvironment env)
+        {
+            Dictionary<string, string> headers =  new Dictionary<string, string> {
+                { "Authorization", config.HttpAuthorizationKey },
+                { "User-Agent", env.UserAgentType + "/" + env.VersionString }
+            };
+
+            if (config.WrapperName != null)
+            {
+                string wrapperVersion = "";
+                if (config.WrapperVersion != null)
+                {
+                    wrapperVersion = "/" + config.WrapperVersion;
+                }
+                headers.Add("X-LaunchDarkly-Wrapper", config.WrapperName + wrapperVersion);
+            }
+
+            return headers;
+        }
+
+        internal static HttpClient MakeHttpClient(IHttpRequestConfiguration config, ClientEnvironment env)
+        {
+            var httpClient = new HttpClient(handler: config.HttpClientHandler, disposeHandler: false);
+            foreach (var h in GetRequestHeaders(config, env))
+            {
+                httpClient.DefaultRequestHeaders.Add(h.Key, h.Value);
+            }
+            return httpClient;
+        }
+
+        internal static long GetUnixTimestampMillis(DateTime dateTime)
+        {
+            return (long) (dateTime - UnixEpoch).TotalMilliseconds;
+        }
+
+        internal static T Clamp<T>(T value, T min, T max)
+            where T : IComparable
+        {
+            if (value.CompareTo(min) < 0) return min;
+            if (value.CompareTo(max) > 0) return max;
+            return value;
+        }
+
+        // Differs from e.ToString() by not including the stacktrace
+        internal static string DescribeException(Exception e)
+        {
+            return (e.Message is null && e.InnerException is null) ? e.GetType().Name :
+                (e.GetType().Name + " " + ExceptionMessage(e));
+        }
+
+        internal static string ExceptionMessage(Exception e)
+        {
+            var msg = e.Message;
+            if (e.InnerException != null)
+            {
+                return msg + " (caused by: " + e.InnerException.Message + ")";
+            }
+            return msg;
+        }
+
+        // Returns true if this type of error could be expected to eventually resolve itself,
+        // or false if it indicates a configuration problem or client logic error such that the
+        // client should give up on making any further requests.
+        internal static bool IsHttpErrorRecoverable(int status)
+        {
+            if (status >= 400 && status <= 499)
+            {
+                return (status == 400) || (status == 408) || (status == 429);
+            }
+            return true;
+        }
+
+        internal static string HttpErrorMessage(int status, string context, string recoverableMessage)
+        {
+            return string.Format("{0} for {1} - {2}",
+                HttpErrorMessageBase(status),
+                context,
+                IsHttpErrorRecoverable(status) ? recoverableMessage : "giving up permanently"
+                );
+        }
+
+        internal static string HttpErrorMessageBase(int status)
+        {
+            return string.Format("HTTP error {0}{1}",
+                status,
+               (status == 401 || status == 403) ? " (invalid SDK key)" : "");
+        }
+
+        internal static HashCodeBuilder Hash()
+        {
+            return new HashCodeBuilder();
+        }
+    }
+
+    internal struct HashCodeBuilder
+    {
+        private readonly int _value;
+        public int Value => _value;
+        
+        internal HashCodeBuilder(int value)
+        {
+            _value = value;
+        }
+
+        public HashCodeBuilder With(object o)
+        {
+            return new HashCodeBuilder(_value * 17 + (o == null ? 0 : o.GetHashCode()));
+        }
+    }
+}