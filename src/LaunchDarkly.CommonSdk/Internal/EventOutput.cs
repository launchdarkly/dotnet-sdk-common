﻿using System.Collections.Generic;
using Newtonsoft.Json;
using LaunchDarkly.Client;

namespace LaunchDarkly.Common
{
    // Base class for data structures that we send in an event payload, which are somewhat
    // different in shape from the originating events.  Also defines all of its own subclasses
    // and the class that constructs them.  These are implementation details used only by
    // DefaultEventProcessor and related classes, so they are all internal.
    internal abstract class EventOutput
    {
        [JsonProperty(PropertyName = "kind")]
        internal string Kind { get; set; }
    }

    internal sealed class FeatureRequestEventOutput : EventOutput
    {
        [JsonProperty(PropertyName = "creationDate")]
        internal long CreationDate { get; set; }
        [JsonProperty(PropertyName = "key")]
        internal string Key { get; set; }
        [JsonProperty(PropertyName = "user", NullValueHandling = NullValueHandling.Ignore)]
        internal EventUser User { get; set; }
        [JsonProperty(PropertyName = "userKey", NullValueHandling = NullValueHandling.Ignore)]
        internal string UserKey { get; set; }
        [JsonProperty(PropertyName = "variation", NullValueHandling = NullValueHandling.Ignore)]
        internal int? Variation { get; set; }
        [JsonProperty(PropertyName = "version", NullValueHandling = NullValueHandling.Ignore)]
        internal int? Version { get; set; }
        [JsonProperty(PropertyName = "value")]
<<<<<<< HEAD
        internal ImmutableJsonValue Value { get; set; }
        [JsonProperty(PropertyName = "default", NullValueHandling = NullValueHandling.Ignore)]
        internal ImmutableJsonValue Default { get; set; }
=======
        internal LdValue Value { get; set; }
        [JsonProperty(PropertyName = "default", NullValueHandling = NullValueHandling.Ignore)]
        internal LdValue? Default { get; set; }
>>>>>>> 9cfc55ac
        [JsonProperty(PropertyName = "prereqOf", NullValueHandling = NullValueHandling.Ignore)]
        internal string PrereqOf { get; set; }
        [JsonProperty(PropertyName = "reason", NullValueHandling = NullValueHandling.Ignore)]
        internal EvaluationReason Reason { get; set; }
    }

    internal sealed class IdentifyEventOutput : EventOutput
    {
        [JsonProperty(PropertyName = "creationDate")]
        internal long CreationDate { get; set; }
        [JsonProperty(PropertyName = "key")]
        internal string Key { get; set; }
        [JsonProperty(PropertyName = "user", NullValueHandling = NullValueHandling.Ignore)]
        internal EventUser User { get; set; }
    }

    internal sealed class CustomEventOutput : EventOutput
    {
        [JsonProperty(PropertyName = "creationDate")]
        internal long CreationDate { get; set; }
        [JsonProperty(PropertyName = "key")]
        internal string Key { get; set; }
        [JsonProperty(PropertyName = "user", NullValueHandling = NullValueHandling.Ignore)]
        internal EventUser User { get; set; }
        [JsonProperty(PropertyName = "userKey", NullValueHandling = NullValueHandling.Ignore)]
        internal string UserKey { get; set; }
        [JsonProperty(PropertyName = "data", NullValueHandling = NullValueHandling.Ignore)]
<<<<<<< HEAD
        internal ImmutableJsonValue? Data { get; set; }
=======
        internal LdValue? Data { get; set; }
>>>>>>> 9cfc55ac
        [JsonProperty(PropertyName = "metricValue", NullValueHandling = NullValueHandling.Ignore)]
        internal double? MetricValue { get; set; }
    }

    internal sealed class IndexEventOutput : EventOutput
    {
        [JsonProperty(PropertyName = "creationDate")]
        internal long CreationDate { get; set; }
        [JsonProperty(PropertyName = "user", NullValueHandling = NullValueHandling.Ignore)]
        internal EventUser User { get; set; }
    }

    internal sealed class SummaryEventOutput : EventOutput
    {
        [JsonProperty(PropertyName = "startDate")]
        internal long StartDate { get; set; }
        [JsonProperty(PropertyName = "endDate")]
        internal long EndDate { get; set; }
        [JsonProperty(PropertyName = "features")]
        internal Dictionary<string, EventSummaryFlag> Features;
    }

    internal sealed class EventSummaryFlag
    {
        [JsonProperty(PropertyName = "default")]
<<<<<<< HEAD
        internal ImmutableJsonValue Default { get; set; }
=======
        internal LdValue Default { get; set; }
>>>>>>> 9cfc55ac
        [JsonProperty(PropertyName = "counters")]
        internal List<EventSummaryCounter> Counters { get; set; }
    }

    internal sealed class EventSummaryCounter
    {
        [JsonProperty(PropertyName = "variation", NullValueHandling = NullValueHandling.Ignore)]
        internal int? Variation { get; set; }
        [JsonProperty(PropertyName = "value")]
<<<<<<< HEAD
        internal ImmutableJsonValue Value { get; private set; }
=======
        internal LdValue Value { get; private set; }
>>>>>>> 9cfc55ac
        [JsonProperty(PropertyName = "version", NullValueHandling = NullValueHandling.Ignore)]
        internal int? Version { get; private set; }
        [JsonProperty(PropertyName = "count")]
        internal int Count { get; private set; }
        [JsonProperty(PropertyName = "unknown", NullValueHandling = NullValueHandling.Ignore)]
        internal bool? Unknown { get; private set; }

<<<<<<< HEAD
        internal EventSummaryCounter(int? variation, ImmutableJsonValue value, int? version, int count)
=======
        internal EventSummaryCounter(int? variation, LdValue value, int? version, int count)
>>>>>>> 9cfc55ac
        {
            Variation = variation;
            Value = value;
            Version = version;
            Count = count;
            if (version == null)
            {
                Unknown = true;
            }
        }
    }

    internal sealed class EventOutputFormatter
    {
        private readonly IEventProcessorConfiguration _config;

        internal EventOutputFormatter(IEventProcessorConfiguration config)
        {
            _config = config;
        }

        internal List<EventOutput> MakeOutputEvents(Event[] events, EventSummary summary)
        {
            List<EventOutput> eventsOut = new List<EventOutput>(events.Length + 1);
            foreach (Event e in events)
            {
                EventOutput eo = MakeOutputEvent(e);
                if (eo != null)
                {
                    eventsOut.Add(eo);
                }
            }
            if (summary.Counters.Count > 0)
            {
                eventsOut.Add(MakeSummaryEvent(summary));
            }
            return eventsOut;
        }

        private EventUser MaybeInlineUser(User user, bool inline)
        {
            if (inline)
            {
                return user == null ? null : EventUser.FromUser(user, _config);
            }
            return null;
        }

        private string MaybeUserKey(User user, bool inline)
        {
            if (inline)
            {
                return null;
            }
            return user?.Key;
        }

        private EventOutput MakeOutputEvent(Event e)
        {
            switch (e)
            {
                case FeatureRequestEvent fe:
                    bool inlineUser = _config.InlineUsersInEvents || fe.Debug;
                    return new FeatureRequestEventOutput
                    {
                        Kind = fe.Debug ? "debug" : "feature",
                        CreationDate = fe.CreationDate,
                        Key = fe.Key,
                        User = MaybeInlineUser(fe.User, inlineUser),
                        UserKey = MaybeUserKey(fe.User, inlineUser),
                        Version = fe.Version,
                        Variation = fe.Variation,
                        Value = fe.LdValue,
                        // Default is nullable to save a little bandwidth if it's null
                        Default = fe.LdValueDefault.IsNull ? null : (LdValue?)fe.LdValueDefault,
                        PrereqOf = fe.PrereqOf,
                        Reason = fe.Reason
                    };
                case IdentifyEvent ie:
                    return new IdentifyEventOutput
                    {
                        Kind = "identify",
                        CreationDate = e.CreationDate,
                        Key = e.User?.Key,
                        User = e.User == null ? null : EventUser.FromUser(e.User, _config)
                    };
                case CustomEvent ce:
                    return new CustomEventOutput
                    {
                        Kind = "custom",
                        CreationDate = ce.CreationDate,
                        Key = ce.Key,
                        User = MaybeInlineUser(ce.User, _config.InlineUsersInEvents),
                        UserKey = MaybeUserKey(ce.User, _config.InlineUsersInEvents),
<<<<<<< HEAD
                        Data = ce.Data.IsNull ? null : (ImmutableJsonValue?)ce.Data,
=======
                        // Data is nullable to save a little bandwidth if it's null
                        Data = ce.LdValueData.IsNull ? null : (LdValue?)ce.LdValueData,
>>>>>>> 9cfc55ac
                        MetricValue = ce.MetricValue
                    };
                case IndexEvent ie:
                    return new IndexEventOutput
                    {
                        Kind = "index",
                        CreationDate = e.CreationDate,
                        User = EventUser.FromUser(e.User, _config)
                    };
            }
            return null;
        }

        // Transform the summary data into the format used in event sending.
        private SummaryEventOutput MakeSummaryEvent(EventSummary summary)
        {
            Dictionary<string, EventSummaryFlag> flagsOut = new Dictionary<string, EventSummaryFlag>();
            foreach (KeyValuePair<EventsCounterKey, EventsCounterValue> entry in summary.Counters)
            {
                EventSummaryFlag flag;
                if (!flagsOut.TryGetValue(entry.Key.Key, out flag))
                {
                    flag = new EventSummaryFlag
                    {
                        Default = entry.Value.Default,
                        Counters = new List<EventSummaryCounter>()
                    };
                    flagsOut[entry.Key.Key] = flag;
                }
                flag.Counters.Add(new EventSummaryCounter(entry.Key.Variation, entry.Value.FlagValue,
                    entry.Key.Version, entry.Value.Count));
            }
            return new SummaryEventOutput
            {
                Kind = "summary",
                StartDate = summary.StartDate,
                EndDate = summary.EndDate,
                Features = flagsOut
            };
        }
    }
}
<|MERGE_RESOLUTION|>--- conflicted
+++ resolved
@@ -1,270 +1,244 @@
-﻿using System.Collections.Generic;
-using Newtonsoft.Json;
-using LaunchDarkly.Client;
-
-namespace LaunchDarkly.Common
-{
-    // Base class for data structures that we send in an event payload, which are somewhat
-    // different in shape from the originating events.  Also defines all of its own subclasses
-    // and the class that constructs them.  These are implementation details used only by
-    // DefaultEventProcessor and related classes, so they are all internal.
-    internal abstract class EventOutput
-    {
-        [JsonProperty(PropertyName = "kind")]
-        internal string Kind { get; set; }
-    }
-
-    internal sealed class FeatureRequestEventOutput : EventOutput
-    {
-        [JsonProperty(PropertyName = "creationDate")]
-        internal long CreationDate { get; set; }
-        [JsonProperty(PropertyName = "key")]
-        internal string Key { get; set; }
-        [JsonProperty(PropertyName = "user", NullValueHandling = NullValueHandling.Ignore)]
-        internal EventUser User { get; set; }
-        [JsonProperty(PropertyName = "userKey", NullValueHandling = NullValueHandling.Ignore)]
-        internal string UserKey { get; set; }
-        [JsonProperty(PropertyName = "variation", NullValueHandling = NullValueHandling.Ignore)]
-        internal int? Variation { get; set; }
-        [JsonProperty(PropertyName = "version", NullValueHandling = NullValueHandling.Ignore)]
-        internal int? Version { get; set; }
-        [JsonProperty(PropertyName = "value")]
-<<<<<<< HEAD
-        internal ImmutableJsonValue Value { get; set; }
-        [JsonProperty(PropertyName = "default", NullValueHandling = NullValueHandling.Ignore)]
-        internal ImmutableJsonValue Default { get; set; }
-=======
-        internal LdValue Value { get; set; }
-        [JsonProperty(PropertyName = "default", NullValueHandling = NullValueHandling.Ignore)]
-        internal LdValue? Default { get; set; }
->>>>>>> 9cfc55ac
-        [JsonProperty(PropertyName = "prereqOf", NullValueHandling = NullValueHandling.Ignore)]
-        internal string PrereqOf { get; set; }
-        [JsonProperty(PropertyName = "reason", NullValueHandling = NullValueHandling.Ignore)]
-        internal EvaluationReason Reason { get; set; }
-    }
-
-    internal sealed class IdentifyEventOutput : EventOutput
-    {
-        [JsonProperty(PropertyName = "creationDate")]
-        internal long CreationDate { get; set; }
-        [JsonProperty(PropertyName = "key")]
-        internal string Key { get; set; }
-        [JsonProperty(PropertyName = "user", NullValueHandling = NullValueHandling.Ignore)]
-        internal EventUser User { get; set; }
-    }
-
-    internal sealed class CustomEventOutput : EventOutput
-    {
-        [JsonProperty(PropertyName = "creationDate")]
-        internal long CreationDate { get; set; }
-        [JsonProperty(PropertyName = "key")]
-        internal string Key { get; set; }
-        [JsonProperty(PropertyName = "user", NullValueHandling = NullValueHandling.Ignore)]
-        internal EventUser User { get; set; }
-        [JsonProperty(PropertyName = "userKey", NullValueHandling = NullValueHandling.Ignore)]
-        internal string UserKey { get; set; }
-        [JsonProperty(PropertyName = "data", NullValueHandling = NullValueHandling.Ignore)]
-<<<<<<< HEAD
-        internal ImmutableJsonValue? Data { get; set; }
-=======
-        internal LdValue? Data { get; set; }
->>>>>>> 9cfc55ac
-        [JsonProperty(PropertyName = "metricValue", NullValueHandling = NullValueHandling.Ignore)]
-        internal double? MetricValue { get; set; }
-    }
-
-    internal sealed class IndexEventOutput : EventOutput
-    {
-        [JsonProperty(PropertyName = "creationDate")]
-        internal long CreationDate { get; set; }
-        [JsonProperty(PropertyName = "user", NullValueHandling = NullValueHandling.Ignore)]
-        internal EventUser User { get; set; }
-    }
-
-    internal sealed class SummaryEventOutput : EventOutput
-    {
-        [JsonProperty(PropertyName = "startDate")]
-        internal long StartDate { get; set; }
-        [JsonProperty(PropertyName = "endDate")]
-        internal long EndDate { get; set; }
-        [JsonProperty(PropertyName = "features")]
-        internal Dictionary<string, EventSummaryFlag> Features;
-    }
-
-    internal sealed class EventSummaryFlag
-    {
-        [JsonProperty(PropertyName = "default")]
-<<<<<<< HEAD
-        internal ImmutableJsonValue Default { get; set; }
-=======
-        internal LdValue Default { get; set; }
->>>>>>> 9cfc55ac
-        [JsonProperty(PropertyName = "counters")]
-        internal List<EventSummaryCounter> Counters { get; set; }
-    }
-
-    internal sealed class EventSummaryCounter
-    {
-        [JsonProperty(PropertyName = "variation", NullValueHandling = NullValueHandling.Ignore)]
-        internal int? Variation { get; set; }
-        [JsonProperty(PropertyName = "value")]
-<<<<<<< HEAD
-        internal ImmutableJsonValue Value { get; private set; }
-=======
-        internal LdValue Value { get; private set; }
->>>>>>> 9cfc55ac
-        [JsonProperty(PropertyName = "version", NullValueHandling = NullValueHandling.Ignore)]
-        internal int? Version { get; private set; }
-        [JsonProperty(PropertyName = "count")]
-        internal int Count { get; private set; }
-        [JsonProperty(PropertyName = "unknown", NullValueHandling = NullValueHandling.Ignore)]
-        internal bool? Unknown { get; private set; }
-
-<<<<<<< HEAD
-        internal EventSummaryCounter(int? variation, ImmutableJsonValue value, int? version, int count)
-=======
-        internal EventSummaryCounter(int? variation, LdValue value, int? version, int count)
->>>>>>> 9cfc55ac
-        {
-            Variation = variation;
-            Value = value;
-            Version = version;
-            Count = count;
-            if (version == null)
-            {
-                Unknown = true;
-            }
-        }
-    }
-
-    internal sealed class EventOutputFormatter
-    {
-        private readonly IEventProcessorConfiguration _config;
-
-        internal EventOutputFormatter(IEventProcessorConfiguration config)
-        {
-            _config = config;
-        }
-
-        internal List<EventOutput> MakeOutputEvents(Event[] events, EventSummary summary)
-        {
-            List<EventOutput> eventsOut = new List<EventOutput>(events.Length + 1);
-            foreach (Event e in events)
-            {
-                EventOutput eo = MakeOutputEvent(e);
-                if (eo != null)
-                {
-                    eventsOut.Add(eo);
-                }
-            }
-            if (summary.Counters.Count > 0)
-            {
-                eventsOut.Add(MakeSummaryEvent(summary));
-            }
-            return eventsOut;
-        }
-
-        private EventUser MaybeInlineUser(User user, bool inline)
-        {
-            if (inline)
-            {
-                return user == null ? null : EventUser.FromUser(user, _config);
-            }
-            return null;
-        }
-
-        private string MaybeUserKey(User user, bool inline)
-        {
-            if (inline)
-            {
-                return null;
-            }
-            return user?.Key;
-        }
-
-        private EventOutput MakeOutputEvent(Event e)
-        {
-            switch (e)
-            {
-                case FeatureRequestEvent fe:
-                    bool inlineUser = _config.InlineUsersInEvents || fe.Debug;
-                    return new FeatureRequestEventOutput
-                    {
-                        Kind = fe.Debug ? "debug" : "feature",
-                        CreationDate = fe.CreationDate,
-                        Key = fe.Key,
-                        User = MaybeInlineUser(fe.User, inlineUser),
-                        UserKey = MaybeUserKey(fe.User, inlineUser),
-                        Version = fe.Version,
-                        Variation = fe.Variation,
-                        Value = fe.LdValue,
-                        // Default is nullable to save a little bandwidth if it's null
-                        Default = fe.LdValueDefault.IsNull ? null : (LdValue?)fe.LdValueDefault,
-                        PrereqOf = fe.PrereqOf,
-                        Reason = fe.Reason
-                    };
-                case IdentifyEvent ie:
-                    return new IdentifyEventOutput
-                    {
-                        Kind = "identify",
-                        CreationDate = e.CreationDate,
-                        Key = e.User?.Key,
-                        User = e.User == null ? null : EventUser.FromUser(e.User, _config)
-                    };
-                case CustomEvent ce:
-                    return new CustomEventOutput
-                    {
-                        Kind = "custom",
-                        CreationDate = ce.CreationDate,
-                        Key = ce.Key,
-                        User = MaybeInlineUser(ce.User, _config.InlineUsersInEvents),
-                        UserKey = MaybeUserKey(ce.User, _config.InlineUsersInEvents),
-<<<<<<< HEAD
-                        Data = ce.Data.IsNull ? null : (ImmutableJsonValue?)ce.Data,
-=======
-                        // Data is nullable to save a little bandwidth if it's null
-                        Data = ce.LdValueData.IsNull ? null : (LdValue?)ce.LdValueData,
->>>>>>> 9cfc55ac
-                        MetricValue = ce.MetricValue
-                    };
-                case IndexEvent ie:
-                    return new IndexEventOutput
-                    {
-                        Kind = "index",
-                        CreationDate = e.CreationDate,
-                        User = EventUser.FromUser(e.User, _config)
-                    };
-            }
-            return null;
-        }
-
-        // Transform the summary data into the format used in event sending.
-        private SummaryEventOutput MakeSummaryEvent(EventSummary summary)
-        {
-            Dictionary<string, EventSummaryFlag> flagsOut = new Dictionary<string, EventSummaryFlag>();
-            foreach (KeyValuePair<EventsCounterKey, EventsCounterValue> entry in summary.Counters)
-            {
-                EventSummaryFlag flag;
-                if (!flagsOut.TryGetValue(entry.Key.Key, out flag))
-                {
-                    flag = new EventSummaryFlag
-                    {
-                        Default = entry.Value.Default,
-                        Counters = new List<EventSummaryCounter>()
-                    };
-                    flagsOut[entry.Key.Key] = flag;
-                }
-                flag.Counters.Add(new EventSummaryCounter(entry.Key.Variation, entry.Value.FlagValue,
-                    entry.Key.Version, entry.Value.Count));
-            }
-            return new SummaryEventOutput
-            {
-                Kind = "summary",
-                StartDate = summary.StartDate,
-                EndDate = summary.EndDate,
-                Features = flagsOut
-            };
-        }
-    }
-}
+﻿using System.Collections.Generic;
+using Newtonsoft.Json;
+using LaunchDarkly.Client;
+
+namespace LaunchDarkly.Common
+{
+    // Base class for data structures that we send in an event payload, which are somewhat
+    // different in shape from the originating events.  Also defines all of its own subclasses
+    // and the class that constructs them.  These are implementation details used only by
+    // DefaultEventProcessor and related classes, so they are all internal.
+    internal abstract class EventOutput
+    {
+        [JsonProperty(PropertyName = "kind")]
+        internal string Kind { get; set; }
+    }
+
+    internal sealed class FeatureRequestEventOutput : EventOutput
+    {
+        [JsonProperty(PropertyName = "creationDate")]
+        internal long CreationDate { get; set; }
+        [JsonProperty(PropertyName = "key")]
+        internal string Key { get; set; }
+        [JsonProperty(PropertyName = "user", NullValueHandling = NullValueHandling.Ignore)]
+        internal EventUser User { get; set; }
+        [JsonProperty(PropertyName = "userKey", NullValueHandling = NullValueHandling.Ignore)]
+        internal string UserKey { get; set; }
+        [JsonProperty(PropertyName = "variation", NullValueHandling = NullValueHandling.Ignore)]
+        internal int? Variation { get; set; }
+        [JsonProperty(PropertyName = "version", NullValueHandling = NullValueHandling.Ignore)]
+        internal int? Version { get; set; }
+        [JsonProperty(PropertyName = "value")]
+        internal LdValue Value { get; set; }
+        [JsonProperty(PropertyName = "default", NullValueHandling = NullValueHandling.Ignore)]
+        internal LdValue? Default { get; set; }
+        [JsonProperty(PropertyName = "prereqOf", NullValueHandling = NullValueHandling.Ignore)]
+        internal string PrereqOf { get; set; }
+        [JsonProperty(PropertyName = "reason", NullValueHandling = NullValueHandling.Ignore)]
+        internal EvaluationReason Reason { get; set; }
+    }
+
+    internal sealed class IdentifyEventOutput : EventOutput
+    {
+        [JsonProperty(PropertyName = "creationDate")]
+        internal long CreationDate { get; set; }
+        [JsonProperty(PropertyName = "key")]
+        internal string Key { get; set; }
+        [JsonProperty(PropertyName = "user", NullValueHandling = NullValueHandling.Ignore)]
+        internal EventUser User { get; set; }
+    }
+
+    internal sealed class CustomEventOutput : EventOutput
+    {
+        [JsonProperty(PropertyName = "creationDate")]
+        internal long CreationDate { get; set; }
+        [JsonProperty(PropertyName = "key")]
+        internal string Key { get; set; }
+        [JsonProperty(PropertyName = "user", NullValueHandling = NullValueHandling.Ignore)]
+        internal EventUser User { get; set; }
+        [JsonProperty(PropertyName = "userKey", NullValueHandling = NullValueHandling.Ignore)]
+        internal string UserKey { get; set; }
+        [JsonProperty(PropertyName = "data", NullValueHandling = NullValueHandling.Ignore)]
+        internal LdValue? Data { get; set; }
+        [JsonProperty(PropertyName = "metricValue", NullValueHandling = NullValueHandling.Ignore)]
+        internal double? MetricValue { get; set; }
+    }
+
+    internal sealed class IndexEventOutput : EventOutput
+    {
+        [JsonProperty(PropertyName = "creationDate")]
+        internal long CreationDate { get; set; }
+        [JsonProperty(PropertyName = "user", NullValueHandling = NullValueHandling.Ignore)]
+        internal EventUser User { get; set; }
+    }
+
+    internal sealed class SummaryEventOutput : EventOutput
+    {
+        [JsonProperty(PropertyName = "startDate")]
+        internal long StartDate { get; set; }
+        [JsonProperty(PropertyName = "endDate")]
+        internal long EndDate { get; set; }
+        [JsonProperty(PropertyName = "features")]
+        internal Dictionary<string, EventSummaryFlag> Features;
+    }
+
+    internal sealed class EventSummaryFlag
+    {
+        [JsonProperty(PropertyName = "default")]
+        internal LdValue Default { get; set; }
+        [JsonProperty(PropertyName = "counters")]
+        internal List<EventSummaryCounter> Counters { get; set; }
+    }
+
+    internal sealed class EventSummaryCounter
+    {
+        [JsonProperty(PropertyName = "variation", NullValueHandling = NullValueHandling.Ignore)]
+        internal int? Variation { get; set; }
+        [JsonProperty(PropertyName = "value")]
+        internal LdValue Value { get; private set; }
+        [JsonProperty(PropertyName = "version", NullValueHandling = NullValueHandling.Ignore)]
+        internal int? Version { get; private set; }
+        [JsonProperty(PropertyName = "count")]
+        internal int Count { get; private set; }
+        [JsonProperty(PropertyName = "unknown", NullValueHandling = NullValueHandling.Ignore)]
+        internal bool? Unknown { get; private set; }
+
+        internal EventSummaryCounter(int? variation, LdValue value, int? version, int count)
+        {
+            Variation = variation;
+            Value = value;
+            Version = version;
+            Count = count;
+            if (version == null)
+            {
+                Unknown = true;
+            }
+        }
+    }
+
+    internal sealed class EventOutputFormatter
+    {
+        private readonly IEventProcessorConfiguration _config;
+
+        internal EventOutputFormatter(IEventProcessorConfiguration config)
+        {
+            _config = config;
+        }
+
+        internal List<EventOutput> MakeOutputEvents(Event[] events, EventSummary summary)
+        {
+            List<EventOutput> eventsOut = new List<EventOutput>(events.Length + 1);
+            foreach (Event e in events)
+            {
+                EventOutput eo = MakeOutputEvent(e);
+                if (eo != null)
+                {
+                    eventsOut.Add(eo);
+                }
+            }
+            if (summary.Counters.Count > 0)
+            {
+                eventsOut.Add(MakeSummaryEvent(summary));
+            }
+            return eventsOut;
+        }
+
+        private EventUser MaybeInlineUser(User user, bool inline)
+        {
+            if (inline)
+            {
+                return user == null ? null : EventUser.FromUser(user, _config);
+            }
+            return null;
+        }
+
+        private string MaybeUserKey(User user, bool inline)
+        {
+            if (inline)
+            {
+                return null;
+            }
+            return user?.Key;
+        }
+
+        private EventOutput MakeOutputEvent(Event e)
+        {
+            switch (e)
+            {
+                case FeatureRequestEvent fe:
+                    bool inlineUser = _config.InlineUsersInEvents || fe.Debug;
+                    return new FeatureRequestEventOutput
+                    {
+                        Kind = fe.Debug ? "debug" : "feature",
+                        CreationDate = fe.CreationDate,
+                        Key = fe.Key,
+                        User = MaybeInlineUser(fe.User, inlineUser),
+                        UserKey = MaybeUserKey(fe.User, inlineUser),
+                        Version = fe.Version,
+                        Variation = fe.Variation,
+                        Value = fe.Value,
+                        // Default is nullable to save a little bandwidth if it's null
+                        Default = fe.Default.IsNull ? null : (LdValue?)fe.Default,
+                        PrereqOf = fe.PrereqOf,
+                        Reason = fe.Reason
+                    };
+                case IdentifyEvent ie:
+                    return new IdentifyEventOutput
+                    {
+                        Kind = "identify",
+                        CreationDate = e.CreationDate,
+                        Key = e.User?.Key,
+                        User = e.User == null ? null : EventUser.FromUser(e.User, _config)
+                    };
+                case CustomEvent ce:
+                    return new CustomEventOutput
+                    {
+                        Kind = "custom",
+                        CreationDate = ce.CreationDate,
+                        Key = ce.Key,
+                        User = MaybeInlineUser(ce.User, _config.InlineUsersInEvents),
+                        UserKey = MaybeUserKey(ce.User, _config.InlineUsersInEvents),
+                        // Data is nullable to save a little bandwidth if it's null
+                        Data = ce.Data.IsNull ? null : (LdValue?)ce.Data,
+                        MetricValue = ce.MetricValue
+                    };
+                case IndexEvent ie:
+                    return new IndexEventOutput
+                    {
+                        Kind = "index",
+                        CreationDate = e.CreationDate,
+                        User = EventUser.FromUser(e.User, _config)
+                    };
+            }
+            return null;
+        }
+
+        // Transform the summary data into the format used in event sending.
+        private SummaryEventOutput MakeSummaryEvent(EventSummary summary)
+        {
+            Dictionary<string, EventSummaryFlag> flagsOut = new Dictionary<string, EventSummaryFlag>();
+            foreach (KeyValuePair<EventsCounterKey, EventsCounterValue> entry in summary.Counters)
+            {
+                EventSummaryFlag flag;
+                if (!flagsOut.TryGetValue(entry.Key.Key, out flag))
+                {
+                    flag = new EventSummaryFlag
+                    {
+                        Default = entry.Value.Default,
+                        Counters = new List<EventSummaryCounter>()
+                    };
+                    flagsOut[entry.Key.Key] = flag;
+                }
+                flag.Counters.Add(new EventSummaryCounter(entry.Key.Variation, entry.Value.FlagValue,
+                    entry.Key.Version, entry.Value.Count));
+            }
+            return new SummaryEventOutput
+            {
+                Kind = "summary",
+                StartDate = summary.StartDate,
+                EndDate = summary.EndDate,
+                Features = flagsOut
+            };
+        }
+    }
+}