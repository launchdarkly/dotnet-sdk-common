--- conflicted
+++ resolved
@@ -1,493 +1,481 @@
-﻿using System;
-using Newtonsoft.Json;
-using Newtonsoft.Json.Converters;
-using LaunchDarkly.Common;
-
-namespace LaunchDarkly.Client
-{
-    /// <summary>
-    /// An object returned by the "variation detail" methods of the client, combining the result
-    /// of a flag evaluation with an explanation of how it was calculated.
-    /// </summary>
-    /// <remarks>
-    /// In future versions of the SDK, this may change from a class to a struct; avoid relying on it
-    /// being a class.
-    /// </remarks>
-    /// <typeparam name="T">the type of the flag value</typeparam>
-    public class EvaluationDetail<T>
-    {
-        private readonly T _value;
-        private readonly int? _variationIndex;
-        private readonly EvaluationReason _reason;
-
-        /// <summary>
-        /// The result of the flag evaluation. This will be either one of the flag's variations or the default
-        /// value that was specified when the flag was evaluated.
-        /// </summary>
-        public T Value => _value;
-
-        /// <summary>
-        /// The index of the returned value within the flag's list of variations, e.g. 0 for the first variation -
-        /// or <see langword="null"/> if the default value was returned.
-        /// </summary>
-        public int? VariationIndex => _variationIndex;
-
-        /// <summary>
-        /// An object describing the main factor that influenced the flag evaluation value.
-        /// </summary>
-        public EvaluationReason Reason => _reason;
-
-        /// <summary>
-        /// True if the flag evaluated to the default value, rather than one of its variations.
-        /// </summary>
-        public bool IsDefaultValue => _variationIndex == null;
-
-        /// <summary>
-        /// Constructs a new EvaluationDetail insetance.
-        /// </summary>
-        /// <param name="value">the flag value</param>
-        /// <param name="variationIndex">the variation index</param>
-        /// <param name="reason">the evaluation reason</param>
-        public EvaluationDetail(T value, int? variationIndex, EvaluationReason reason)
-        {
-            _value = value;
-            _variationIndex = variationIndex;
-            _reason = reason;
-        }
-
-        /// <inheritdoc/>
-        public override bool Equals(object obj)
-        {
-            if (obj is EvaluationDetail<T> o)
-            {
-                return (Value == null ? o.Value == null : Value.Equals(o.Value))
-                    && VariationIndex == o.VariationIndex && Reason.Equals(o.Reason);
-            }
-            return false;
-        }
-
-        /// <inheritdoc/>
-        public override int GetHashCode()
-        {
-            return Util.Hash().With(Value).With(VariationIndex).With(Reason).Value;
-        }
-    }
-
-    /// <summary>
-    /// Describes the reason that a flag evaluation produced a particular value. Subclasses of
-    /// <see cref="EvaluationReason"/> describe specific reasons.
-    /// </summary>
-    /// <remarks>
-    /// Note that this is currently a base class with subclasses corresponding to each <see cref="EvaluationReasonKind"/>.
-    /// In a future version of the SDK, it will instead be a value type (struct). Therefore, instead of checking for the
-    /// subclasses, use the <see cref="Kind"/> property to distinguish between reasons, and instead of constructing the
-    /// subclasses directly, use factory methods/properties such as <see cref="RuleMatchReason(int, string)"/> or
-    /// <see cref="FallthroughReason"/>.
-    /// </remarks>
-    [JsonConverter(typeof(EvaluationReasonConverter))]
-    public abstract class EvaluationReason
-    {
-#pragma warning disable 0618
-        private static readonly EvaluationReason ErrorClientNotReady = new Error(EvaluationErrorKind.CLIENT_NOT_READY);
-        private static readonly EvaluationReason ErrorFlagNotFound = new Error(EvaluationErrorKind.FLAG_NOT_FOUND);
-        private static readonly EvaluationReason ErrorUserNotSpecified = new Error(EvaluationErrorKind.USER_NOT_SPECIFIED);
-        private static readonly EvaluationReason ErrorMalformedFlag = new Error(EvaluationErrorKind.MALFORMED_FLAG);
-        private static readonly EvaluationReason ErrorWrongType = new Error(EvaluationErrorKind.WRONG_TYPE);
-        private static readonly EvaluationReason ErrorException = new Error(EvaluationErrorKind.EXCEPTION);
-#pragma warning restore 0618
-
-        private readonly EvaluationReasonKind _kind;
-        private readonly int _ruleIndex;
-        private readonly string _ruleId;
-        private readonly string _prerequisiteKey;
-        private readonly EvaluationErrorKind _errorKind;
-
-        // Note that the JsonProperty annotations in this class are used only if application code decides to
-        // serialize an EvaluationReason instance. When generating event output, the SDK instead uses the
-        // direct stream-writing logic in EventOutputFormatter.
-
-        /// <summary>
-        /// An enum indicating the general category of the reason.
-        /// </summary>
-        public EvaluationReasonKind Kind => _kind;
-
-        /// <summary>
-        /// The index of the rule that was matched (0 for the first), or -1 if this is not a rule match.
-        /// </summary>
-        public int RuleIndex => _ruleIndex;
-
-        /// <summary>
-        /// The unique identifier of the rule that was matched, or <see langword="null"/> if this is not a rule match.
-        /// </summary>
-        public string RuleId => _ruleId;
-
-        /// <summary>
-        /// The key of the prerequisite flag that failed, if <see cref="Kind"/> is <see cref="EvaluationReasonKind.PREREQUISITE_FAILED"/>,
-        /// otherwise <see langword="null"/>.
-        /// </summary>
-        public string PrerequisiteKey => _prerequisiteKey;
-
-        /// <summary>
-        /// Describes the type of error, if <see cref="Kind"/> is <see cref="EvaluationReasonKind.ERROR"/>,
-        /// otherwise <see cref="EvaluationErrorKind.NONE"/>.
-        /// </summary>
-        public EvaluationErrorKind ErrorKind => _errorKind;
-
-        internal EvaluationReason(EvaluationReasonKind kind, int ruleIndex, string ruleId, string prereqKey, EvaluationErrorKind errorKind)
-        {
-            _kind = kind;
-            _ruleIndex = ruleIndex;
-            _ruleId = ruleId;
-            _prerequisiteKey = prereqKey;
-            _errorKind = errorKind;
-        }
-        
-#pragma warning disable 0618
-        /// <summary>
-        /// Returns an EvaluationReason of the kind <see cref="EvaluationReasonKind.OFF"/>.
-        /// </summary>
-        public static EvaluationReason OffReason => Off.Instance;
-
-        /// <summary>
-        /// Returns an EvaluationReason of the kind <see cref="EvaluationReasonKind.FALLTHROUGH"/>.
-        /// </summary>
-        public static EvaluationReason FallthroughReason => Fallthrough.Instance;
-
-        /// <summary>
-        /// Returns an EvaluationReason of the kind <see cref="EvaluationReasonKind.TARGET_MATCH"/>.
-        /// </summary>
-        public static EvaluationReason TargetMatchReason => TargetMatch.Instance;
-
-        /// <summary>
-        /// Returns an EvaluationReason of the kind <see cref="EvaluationReasonKind.RULE_MATCH"/>.
-        /// </summary>
-        /// <param name="ruleIndex">the rule index</param>
-        /// <param name="ruleId">the unique rule ID</param>
-        /// <returns>a reason descriptor</returns>
-        public static EvaluationReason RuleMatchReason(int ruleIndex, string ruleId) => new RuleMatch(ruleIndex, ruleId);
-
-        /// <summary>
-        /// Returns an EvaluationReason of the kind <see cref="EvaluationReasonKind.PREREQUISITE_FAILED"/>.
-        /// </summary>
-        /// <param name="key">the key of the prerequisite flag</param>
-        /// <returns>a reason descriptor</returns>
-        public static EvaluationReason PrerequisiteFailedReason(string key) => new PrerequisiteFailed(key);
-
-        /// <summary>
-        /// Returns an EvaluationReason of the kind <see cref="EvaluationReasonKind.ERROR"/>.
-        /// </summary>
-        /// <param name="errorKind"></param>
-        /// <returns></returns>
-        public static EvaluationReason ErrorReason(EvaluationErrorKind errorKind)
-        {
-            switch (errorKind)
-            {
-                case EvaluationErrorKind.CLIENT_NOT_READY: return ErrorClientNotReady;
-                case EvaluationErrorKind.FLAG_NOT_FOUND: return ErrorFlagNotFound;
-                case EvaluationErrorKind.USER_NOT_SPECIFIED: return ErrorUserNotSpecified;
-                case EvaluationErrorKind.MALFORMED_FLAG: return ErrorMalformedFlag;
-                case EvaluationErrorKind.WRONG_TYPE: return ErrorWrongType;
-                case EvaluationErrorKind.EXCEPTION: return ErrorException;
-            }
-            return new Error(errorKind);
-        }
-#pragma warning restore 0618
-
-        /// <inheritdoc/>
-        public override bool Equals(object obj)
-        {
-            if (obj is EvaluationReason o)
-            {
-                return _kind == o._kind && _ruleId == o._ruleId && _ruleIndex == o._ruleIndex &&
-                    _prerequisiteKey == o._prerequisiteKey && _errorKind == o._errorKind;
-            }
-            return false;
-        }
-
-        /// <inheritdoc/>
-        public override int GetHashCode()
-        {
-            return Util.Hash().With(_kind).With(_ruleIndex).With(_ruleId).With(_prerequisiteKey).With(_errorKind).Value;
-        }
-
-        /// <inheritdoc/>
-        public override string ToString()
-        {
-            return Kind.ToString();
-        }
-
-        /// <summary>
-        /// Indicates that the flag was off and therefore returned its configured off value.
-        /// </summary>
-        [Obsolete("EvaluationReason will become a struct and will no longer have subclasses; use its factory methods and Kind")]
-        public class Off : EvaluationReason
-        {
-            private static readonly Off _instance = new Off();
-
-            /// <summary>
-            /// The singleton instance of Off.
-            /// </summary>
-            public static Off Instance => _instance;
-
-            private Off() : base(EvaluationReasonKind.OFF, -1, null, null, EvaluationErrorKind.NONE) { }
-        }
-
-        /// <summary>
-        /// Indicates that the flag was on but the user did not match any targets or rules.
-        /// </summary>
-        [Obsolete("EvaluationReason will become a struct and will no longer have subclasses; use its factory methods and Kind")]
-        public class Fallthrough : EvaluationReason
-        {
-            private static readonly Fallthrough _instance = new Fallthrough();
-
-            /// <summary>
-            /// The singleton instance of Fallthrough.
-            /// </summary>
-            public static Fallthrough Instance => _instance;
-
-            private Fallthrough() : base(EvaluationReasonKind.FALLTHROUGH, -1, null, null, EvaluationErrorKind.NONE) { }
-        }
-
-        /// <summary>
-        /// Indicates that the user key was specifically targeted for this flag.
-        /// </summary>
-        [Obsolete("EvaluationReason will become a struct and will no longer have subclasses; use its factory methods and Kind")]
-        public class TargetMatch : EvaluationReason
-        {
-            private static readonly TargetMatch _instance = new TargetMatch();
-
-            /// <summary>
-            /// The singleton instance of TargetMatch.
-            /// </summary>
-            public static TargetMatch Instance => _instance;
-
-            private TargetMatch() : base(EvaluationReasonKind.TARGET_MATCH, -1, null, null, EvaluationErrorKind.NONE) { }
-        }
-
-        /// <summary>
-        /// Indicates that the flag was considered off because it had at least one prerequisite flag
-        /// that either was off or did not return the desired variation.
-        /// </summary>
-        [Obsolete("EvaluationReason will become a struct and will no longer have subclasses; use its factory methods and Kind")]
-        public class RuleMatch : EvaluationReason
-        {
-            /// <summary>
-            /// Constructs a new RuleMatch instance.
-            /// </summary>
-            /// <param name="index">the rule index</param>
-            /// <param name="id">the rule ID</param>
-            [JsonConstructor]
-            public RuleMatch(int index, string id) : base(EvaluationReasonKind.RULE_MATCH, index, id, null, EvaluationErrorKind.NONE) { }
-            
-            /// <inheritdoc/>
-            public override string ToString()
-            {
-                return Kind + "(" + RuleIndex + "," + RuleId + ")";
-            }
-        }
-
-        /// <summary>
-        /// Indicates that the flag was considered off because it had at least one prerequisite flag
-        /// that either was off or did not return the desired variation.
-        /// </summary>
-        [Obsolete("EvaluationReason will become a struct and will no longer have subclasses; use its factory methods and Kind")]
-        public class PrerequisiteFailed : EvaluationReason
-        {
-            /// <summary>
-            /// Constructs a new PrerequisitesFailed instance.
-            /// </summary>
-            /// <param name="key">the key of the failed prerequisite</param>
-            [JsonConstructor]
-            public PrerequisiteFailed(string key) : base(EvaluationReasonKind.PREREQUISITE_FAILED, -1, null, key, EvaluationErrorKind.NONE) { }
-
-            /// <inheritdoc/>
-            public override string ToString()
-            {
-                return Kind + "(" + PrerequisiteKey + ")";
-            }
-        }
-
-        /// <summary>
-        /// Indicates that the flag could not be evaluated, e.g. because it does not exist or due to an unexpected
-        /// error. In this case the result value will be the default value that the caller passed to the client.
-        /// </summary>
-        [Obsolete("EvaluationReason will become a struct and will no longer have subclasses; use its factory methods and Kind")]
-        public class Error : EvaluationReason
-        {
-            /// <summary>
-            /// Constructs a new Error instance.
-            /// </summary>
-            /// <param name="errorKind">the type of error</param>
-            public Error(EvaluationErrorKind errorKind) : base(EvaluationReasonKind.ERROR, -1, null, null, errorKind) { }
-
-            /// <inheritdoc/>
-            public override string ToString()
-            {
-                return Kind + "(" + ErrorKind + ")";
-            }
-        }
-    }
-
-    /// <summary>
-    /// Enumerated type defining the possible values of <see cref="EvaluationReason.Kind"/>.
-    /// </summary>
-    [JsonConverter(typeof(StringEnumConverter))]
-    public enum EvaluationReasonKind
-    {
-        // Note that these do not follow standard C# capitalization style, because their names
-        // need to correspond to the values used within the LaunchDarkly application, which are
-        // in all caps.
-
-        /// <summary>
-        /// Indicates that the flag was off and therefore returned its configured off value.
-        /// </summary>
-        OFF,
-        /// <summary>
-        /// Indicates that the flag was on but the user did not match any targets or rules.
-        /// </summary>
-        FALLTHROUGH,
-        /// <summary>
-        /// Indicates that the user key was specifically targeted for this flag.
-        /// </summary>
-        TARGET_MATCH,
-        /// <summary>
-        /// Indicates that the user matched one of the flag's rules.
-        /// </summary>
-        RULE_MATCH,
-        /// <summary>
-        /// Indicates that the flag was considered off because it had at least one prerequisite flag
-        /// that either was off or did not return the desired variation.
-        /// </summary>
-        PREREQUISITE_FAILED,
-        /// <summary>
-        /// Indicates that the flag could not be evaluated, e.g. because it does not exist or due to an unexpected
-        /// error. In this case the result value will be the default value that the caller passed to the client.
-        /// </summary>
-        ERROR
-    }
-
-    /// <summary>
-    /// Enumerated type defining the possible values of <see cref="EvaluationReason.ErrorKind"/>.
-    /// </summary>
-    [JsonConverter(typeof(StringEnumConverter))]
-    public enum EvaluationErrorKind
-    {
-        // Note that these do not follow standard C# capitalization style, because their names
-        // need to correspond to the values used within the LaunchDarkly application, which are
-        // in all caps.
-
-        /// <summary>
-        /// Used when the evaluation reason is not an error.
-        /// </summary>
-        NONE,
-        /// <summary>
-        /// Indicates that the caller tried to evaluate a flag before the client had successfully initialized.
-        /// </summary>
-        CLIENT_NOT_READY,
-        /// <summary>
-        /// Indicates that the caller provided a flag key that did not match any known flag.
-        /// </summary>
-        FLAG_NOT_FOUND,
-        /// <summary>
-        /// Indicates that the caller passed <see langword="null"/> for the user parameter, or the user lacked a key.
-        /// </summary>
-        USER_NOT_SPECIFIED,
-        /// <summary>
-        /// Indicates that there was an internal inconsistency in the flag data, e.g. a rule specified a nonexistent
-        /// variation. An error message will always be logged in this case.
-        /// </summary>
-        MALFORMED_FLAG,
-        /// <summary>
-        /// Indicates that the result value was not of the requested type, e.g. you requested a <see langword="bool"/>
-        /// but the value was an <see langword="int"/>.
-        /// </summary>
-        WRONG_TYPE,
-        /// <summary>
-        /// Indicates that an unexpected exception stopped flag evaluation; check the log for details.
-        /// </summary>
-        EXCEPTION
-    }
-
-    internal sealed class EvaluationReasonConverter : JsonConverter
-    {
-        internal static readonly EvaluationReasonConverter Instance = new EvaluationReasonConverter();
-
-        public override void WriteJson(JsonWriter writer, object value, JsonSerializer serializer)
-        {
-            if (!(value is EvaluationReason r))
-            {
-                throw new ArgumentException();
-            }
-            writer.WriteStartObject();
-            writer.WritePropertyName("kind");
-            writer.WriteValue(r.Kind.ToString());
-            switch (r.Kind)
-            {
-                case EvaluationReasonKind.RULE_MATCH:
-                    writer.WritePropertyName("ruleIndex");
-                    writer.WriteValue(r.RuleIndex);
-                    writer.WritePropertyName("ruleId");
-                    writer.WriteValue(r.RuleId);
-                    break;
-                case EvaluationReasonKind.PREREQUISITE_FAILED:
-                    writer.WritePropertyName("prerequisiteKey");
-                    writer.WriteValue(r.PrerequisiteKey);
-                    break;
-                case EvaluationReasonKind.ERROR:
-                    writer.WritePropertyName("errorKind");
-                    writer.WriteValue(r.ErrorKind.ToString());
-                    break;
-            }
-            writer.WriteEndObject();
-        }
-
-        public override object ReadJson(JsonReader reader, Type objectType, object existingValue, JsonSerializer serializer)
-        {
-            LdValue o = (LdValue)LdValueSerializer.Instance.ReadJson(reader, typeof(LdValue), LdValue.Null, serializer);
-            if (o.IsNull)
-            {
-                return null;
-            }
-            EvaluationReasonKind kind = (EvaluationReasonKind)Enum.Parse(typeof(EvaluationReasonKind), o.Get("kind").AsString);
-            switch (kind)
-            {
-                case EvaluationReasonKind.OFF:
-                    return EvaluationReason.OffReason;
-                case EvaluationReasonKind.FALLTHROUGH:
-                    return EvaluationReason.FallthroughReason;
-                case EvaluationReasonKind.TARGET_MATCH:
-                    return EvaluationReason.TargetMatchReason;
-                case EvaluationReasonKind.RULE_MATCH:
-<<<<<<< HEAD
-                    var index = o.Get("ruleIndex").AsInt;
-                    var id = o.Get("ruleId").AsString;
-                    return new EvaluationReason.RuleMatch(index, id);
-                case EvaluationReasonKind.PREREQUISITE_FAILED:
-                    var key = o.Get("prerequisiteKey").AsString;
-                    return new EvaluationReason.PrerequisiteFailed(key);
-                case EvaluationReasonKind.ERROR:
-                    var errorKind = (EvaluationErrorKind)Enum.Parse(typeof(EvaluationErrorKind), o.Get("errorKind").AsString);
-                    return new EvaluationReason.Error(errorKind);
-=======
-                    var index = (int)o.GetValue("ruleIndex");
-                    var id = (string)o.GetValue("ruleId");
-                    return EvaluationReason.RuleMatchReason(index, id);
-                case EvaluationReasonKind.PREREQUISITE_FAILED:
-                    var key = (string)o.GetValue("prerequisiteKey");
-                    return EvaluationReason.PrerequisiteFailedReason(key);
-                case EvaluationReasonKind.ERROR:
-                    var errorKind = o.GetValue("errorKind").ToObject<EvaluationErrorKind>();
-                    return EvaluationReason.ErrorReason(errorKind);
->>>>>>> 29c1ed0c
-            }
-            throw new ArgumentException();
-        }
-
-        public override bool CanConvert(Type objectType)
-        {
-            return true;
-            // It would be more correct to check typeof(EvaluationReason).IsAssignableFrom(objectType),
-            // but you can't do that in .NET Standard 1.6. We won't be called for other types anyway.
-        }
-    }
-}
+﻿using System;
+using Newtonsoft.Json;
+using Newtonsoft.Json.Converters;
+using LaunchDarkly.Common;
+
+namespace LaunchDarkly.Client
+{
+    /// <summary>
+    /// An object returned by the "variation detail" methods of the client, combining the result
+    /// of a flag evaluation with an explanation of how it was calculated.
+    /// </summary>
+    /// <remarks>
+    /// In future versions of the SDK, this may change from a class to a struct; avoid relying on it
+    /// being a class.
+    /// </remarks>
+    /// <typeparam name="T">the type of the flag value</typeparam>
+    public class EvaluationDetail<T>
+    {
+        private readonly T _value;
+        private readonly int? _variationIndex;
+        private readonly EvaluationReason _reason;
+
+        /// <summary>
+        /// The result of the flag evaluation. This will be either one of the flag's variations or the default
+        /// value that was specified when the flag was evaluated.
+        /// </summary>
+        public T Value => _value;
+
+        /// <summary>
+        /// The index of the returned value within the flag's list of variations, e.g. 0 for the first variation -
+        /// or <see langword="null"/> if the default value was returned.
+        /// </summary>
+        public int? VariationIndex => _variationIndex;
+
+        /// <summary>
+        /// An object describing the main factor that influenced the flag evaluation value.
+        /// </summary>
+        public EvaluationReason Reason => _reason;
+
+        /// <summary>
+        /// True if the flag evaluated to the default value, rather than one of its variations.
+        /// </summary>
+        public bool IsDefaultValue => _variationIndex == null;
+
+        /// <summary>
+        /// Constructs a new EvaluationDetail insetance.
+        /// </summary>
+        /// <param name="value">the flag value</param>
+        /// <param name="variationIndex">the variation index</param>
+        /// <param name="reason">the evaluation reason</param>
+        public EvaluationDetail(T value, int? variationIndex, EvaluationReason reason)
+        {
+            _value = value;
+            _variationIndex = variationIndex;
+            _reason = reason;
+        }
+
+        /// <inheritdoc/>
+        public override bool Equals(object obj)
+        {
+            if (obj is EvaluationDetail<T> o)
+            {
+                return (Value == null ? o.Value == null : Value.Equals(o.Value))
+                    && VariationIndex == o.VariationIndex && Reason.Equals(o.Reason);
+            }
+            return false;
+        }
+
+        /// <inheritdoc/>
+        public override int GetHashCode()
+        {
+            return Util.Hash().With(Value).With(VariationIndex).With(Reason).Value;
+        }
+    }
+
+    /// <summary>
+    /// Describes the reason that a flag evaluation produced a particular value. Subclasses of
+    /// <see cref="EvaluationReason"/> describe specific reasons.
+    /// </summary>
+    /// <remarks>
+    /// Note that this is currently a base class with subclasses corresponding to each <see cref="EvaluationReasonKind"/>.
+    /// In a future version of the SDK, it will instead be a value type (struct). Therefore, instead of checking for the
+    /// subclasses, use the <see cref="Kind"/> property to distinguish between reasons, and instead of constructing the
+    /// subclasses directly, use factory methods/properties such as <see cref="RuleMatchReason(int, string)"/> or
+    /// <see cref="FallthroughReason"/>.
+    /// </remarks>
+    [JsonConverter(typeof(EvaluationReasonConverter))]
+    public abstract class EvaluationReason
+    {
+#pragma warning disable 0618
+        private static readonly EvaluationReason ErrorClientNotReady = new Error(EvaluationErrorKind.CLIENT_NOT_READY);
+        private static readonly EvaluationReason ErrorFlagNotFound = new Error(EvaluationErrorKind.FLAG_NOT_FOUND);
+        private static readonly EvaluationReason ErrorUserNotSpecified = new Error(EvaluationErrorKind.USER_NOT_SPECIFIED);
+        private static readonly EvaluationReason ErrorMalformedFlag = new Error(EvaluationErrorKind.MALFORMED_FLAG);
+        private static readonly EvaluationReason ErrorWrongType = new Error(EvaluationErrorKind.WRONG_TYPE);
+        private static readonly EvaluationReason ErrorException = new Error(EvaluationErrorKind.EXCEPTION);
+#pragma warning restore 0618
+
+        private readonly EvaluationReasonKind _kind;
+        private readonly int _ruleIndex;
+        private readonly string _ruleId;
+        private readonly string _prerequisiteKey;
+        private readonly EvaluationErrorKind _errorKind;
+
+        // Note that the JsonProperty annotations in this class are used only if application code decides to
+        // serialize an EvaluationReason instance. When generating event output, the SDK instead uses the
+        // direct stream-writing logic in EventOutputFormatter.
+
+        /// <summary>
+        /// An enum indicating the general category of the reason.
+        /// </summary>
+        public EvaluationReasonKind Kind => _kind;
+
+        /// <summary>
+        /// The index of the rule that was matched (0 for the first), or -1 if this is not a rule match.
+        /// </summary>
+        public int RuleIndex => _ruleIndex;
+
+        /// <summary>
+        /// The unique identifier of the rule that was matched, or <see langword="null"/> if this is not a rule match.
+        /// </summary>
+        public string RuleId => _ruleId;
+
+        /// <summary>
+        /// The key of the prerequisite flag that failed, if <see cref="Kind"/> is <see cref="EvaluationReasonKind.PREREQUISITE_FAILED"/>,
+        /// otherwise <see langword="null"/>.
+        /// </summary>
+        public string PrerequisiteKey => _prerequisiteKey;
+
+        /// <summary>
+        /// Describes the type of error, if <see cref="Kind"/> is <see cref="EvaluationReasonKind.ERROR"/>,
+        /// otherwise <see cref="EvaluationErrorKind.NONE"/>.
+        /// </summary>
+        public EvaluationErrorKind ErrorKind => _errorKind;
+
+        internal EvaluationReason(EvaluationReasonKind kind, int ruleIndex, string ruleId, string prereqKey, EvaluationErrorKind errorKind)
+        {
+            _kind = kind;
+            _ruleIndex = ruleIndex;
+            _ruleId = ruleId;
+            _prerequisiteKey = prereqKey;
+            _errorKind = errorKind;
+        }
+        
+#pragma warning disable 0618
+        /// <summary>
+        /// Returns an EvaluationReason of the kind <see cref="EvaluationReasonKind.OFF"/>.
+        /// </summary>
+        public static EvaluationReason OffReason => Off.Instance;
+
+        /// <summary>
+        /// Returns an EvaluationReason of the kind <see cref="EvaluationReasonKind.FALLTHROUGH"/>.
+        /// </summary>
+        public static EvaluationReason FallthroughReason => Fallthrough.Instance;
+
+        /// <summary>
+        /// Returns an EvaluationReason of the kind <see cref="EvaluationReasonKind.TARGET_MATCH"/>.
+        /// </summary>
+        public static EvaluationReason TargetMatchReason => TargetMatch.Instance;
+
+        /// <summary>
+        /// Returns an EvaluationReason of the kind <see cref="EvaluationReasonKind.RULE_MATCH"/>.
+        /// </summary>
+        /// <param name="ruleIndex">the rule index</param>
+        /// <param name="ruleId">the unique rule ID</param>
+        /// <returns>a reason descriptor</returns>
+        public static EvaluationReason RuleMatchReason(int ruleIndex, string ruleId) => new RuleMatch(ruleIndex, ruleId);
+
+        /// <summary>
+        /// Returns an EvaluationReason of the kind <see cref="EvaluationReasonKind.PREREQUISITE_FAILED"/>.
+        /// </summary>
+        /// <param name="key">the key of the prerequisite flag</param>
+        /// <returns>a reason descriptor</returns>
+        public static EvaluationReason PrerequisiteFailedReason(string key) => new PrerequisiteFailed(key);
+
+        /// <summary>
+        /// Returns an EvaluationReason of the kind <see cref="EvaluationReasonKind.ERROR"/>.
+        /// </summary>
+        /// <param name="errorKind"></param>
+        /// <returns></returns>
+        public static EvaluationReason ErrorReason(EvaluationErrorKind errorKind)
+        {
+            switch (errorKind)
+            {
+                case EvaluationErrorKind.CLIENT_NOT_READY: return ErrorClientNotReady;
+                case EvaluationErrorKind.FLAG_NOT_FOUND: return ErrorFlagNotFound;
+                case EvaluationErrorKind.USER_NOT_SPECIFIED: return ErrorUserNotSpecified;
+                case EvaluationErrorKind.MALFORMED_FLAG: return ErrorMalformedFlag;
+                case EvaluationErrorKind.WRONG_TYPE: return ErrorWrongType;
+                case EvaluationErrorKind.EXCEPTION: return ErrorException;
+            }
+            return new Error(errorKind);
+        }
+#pragma warning restore 0618
+
+        /// <inheritdoc/>
+        public override bool Equals(object obj)
+        {
+            if (obj is EvaluationReason o)
+            {
+                return _kind == o._kind && _ruleId == o._ruleId && _ruleIndex == o._ruleIndex &&
+                    _prerequisiteKey == o._prerequisiteKey && _errorKind == o._errorKind;
+            }
+            return false;
+        }
+
+        /// <inheritdoc/>
+        public override int GetHashCode()
+        {
+            return Util.Hash().With(_kind).With(_ruleIndex).With(_ruleId).With(_prerequisiteKey).With(_errorKind).Value;
+        }
+
+        /// <inheritdoc/>
+        public override string ToString()
+        {
+            return Kind.ToString();
+        }
+
+        /// <summary>
+        /// Indicates that the flag was off and therefore returned its configured off value.
+        /// </summary>
+        [Obsolete("EvaluationReason will become a struct and will no longer have subclasses; use its factory methods and Kind")]
+        public class Off : EvaluationReason
+        {
+            private static readonly Off _instance = new Off();
+
+            /// <summary>
+            /// The singleton instance of Off.
+            /// </summary>
+            public static Off Instance => _instance;
+
+            private Off() : base(EvaluationReasonKind.OFF, -1, null, null, EvaluationErrorKind.NONE) { }
+        }
+
+        /// <summary>
+        /// Indicates that the flag was on but the user did not match any targets or rules.
+        /// </summary>
+        [Obsolete("EvaluationReason will become a struct and will no longer have subclasses; use its factory methods and Kind")]
+        public class Fallthrough : EvaluationReason
+        {
+            private static readonly Fallthrough _instance = new Fallthrough();
+
+            /// <summary>
+            /// The singleton instance of Fallthrough.
+            /// </summary>
+            public static Fallthrough Instance => _instance;
+
+            private Fallthrough() : base(EvaluationReasonKind.FALLTHROUGH, -1, null, null, EvaluationErrorKind.NONE) { }
+        }
+
+        /// <summary>
+        /// Indicates that the user key was specifically targeted for this flag.
+        /// </summary>
+        [Obsolete("EvaluationReason will become a struct and will no longer have subclasses; use its factory methods and Kind")]
+        public class TargetMatch : EvaluationReason
+        {
+            private static readonly TargetMatch _instance = new TargetMatch();
+
+            /// <summary>
+            /// The singleton instance of TargetMatch.
+            /// </summary>
+            public static TargetMatch Instance => _instance;
+
+            private TargetMatch() : base(EvaluationReasonKind.TARGET_MATCH, -1, null, null, EvaluationErrorKind.NONE) { }
+        }
+
+        /// <summary>
+        /// Indicates that the flag was considered off because it had at least one prerequisite flag
+        /// that either was off or did not return the desired variation.
+        /// </summary>
+        [Obsolete("EvaluationReason will become a struct and will no longer have subclasses; use its factory methods and Kind")]
+        public class RuleMatch : EvaluationReason
+        {
+            /// <summary>
+            /// Constructs a new RuleMatch instance.
+            /// </summary>
+            /// <param name="index">the rule index</param>
+            /// <param name="id">the rule ID</param>
+            [JsonConstructor]
+            public RuleMatch(int index, string id) : base(EvaluationReasonKind.RULE_MATCH, index, id, null, EvaluationErrorKind.NONE) { }
+            
+            /// <inheritdoc/>
+            public override string ToString()
+            {
+                return Kind + "(" + RuleIndex + "," + RuleId + ")";
+            }
+        }
+
+        /// <summary>
+        /// Indicates that the flag was considered off because it had at least one prerequisite flag
+        /// that either was off or did not return the desired variation.
+        /// </summary>
+        [Obsolete("EvaluationReason will become a struct and will no longer have subclasses; use its factory methods and Kind")]
+        public class PrerequisiteFailed : EvaluationReason
+        {
+            /// <summary>
+            /// Constructs a new PrerequisitesFailed instance.
+            /// </summary>
+            /// <param name="key">the key of the failed prerequisite</param>
+            [JsonConstructor]
+            public PrerequisiteFailed(string key) : base(EvaluationReasonKind.PREREQUISITE_FAILED, -1, null, key, EvaluationErrorKind.NONE) { }
+
+            /// <inheritdoc/>
+            public override string ToString()
+            {
+                return Kind + "(" + PrerequisiteKey + ")";
+            }
+        }
+
+        /// <summary>
+        /// Indicates that the flag could not be evaluated, e.g. because it does not exist or due to an unexpected
+        /// error. In this case the result value will be the default value that the caller passed to the client.
+        /// </summary>
+        [Obsolete("EvaluationReason will become a struct and will no longer have subclasses; use its factory methods and Kind")]
+        public class Error : EvaluationReason
+        {
+            /// <summary>
+            /// Constructs a new Error instance.
+            /// </summary>
+            /// <param name="errorKind">the type of error</param>
+            public Error(EvaluationErrorKind errorKind) : base(EvaluationReasonKind.ERROR, -1, null, null, errorKind) { }
+
+            /// <inheritdoc/>
+            public override string ToString()
+            {
+                return Kind + "(" + ErrorKind + ")";
+            }
+        }
+    }
+
+    /// <summary>
+    /// Enumerated type defining the possible values of <see cref="EvaluationReason.Kind"/>.
+    /// </summary>
+    [JsonConverter(typeof(StringEnumConverter))]
+    public enum EvaluationReasonKind
+    {
+        // Note that these do not follow standard C# capitalization style, because their names
+        // need to correspond to the values used within the LaunchDarkly application, which are
+        // in all caps.
+
+        /// <summary>
+        /// Indicates that the flag was off and therefore returned its configured off value.
+        /// </summary>
+        OFF,
+        /// <summary>
+        /// Indicates that the flag was on but the user did not match any targets or rules.
+        /// </summary>
+        FALLTHROUGH,
+        /// <summary>
+        /// Indicates that the user key was specifically targeted for this flag.
+        /// </summary>
+        TARGET_MATCH,
+        /// <summary>
+        /// Indicates that the user matched one of the flag's rules.
+        /// </summary>
+        RULE_MATCH,
+        /// <summary>
+        /// Indicates that the flag was considered off because it had at least one prerequisite flag
+        /// that either was off or did not return the desired variation.
+        /// </summary>
+        PREREQUISITE_FAILED,
+        /// <summary>
+        /// Indicates that the flag could not be evaluated, e.g. because it does not exist or due to an unexpected
+        /// error. In this case the result value will be the default value that the caller passed to the client.
+        /// </summary>
+        ERROR
+    }
+
+    /// <summary>
+    /// Enumerated type defining the possible values of <see cref="EvaluationReason.ErrorKind"/>.
+    /// </summary>
+    [JsonConverter(typeof(StringEnumConverter))]
+    public enum EvaluationErrorKind
+    {
+        // Note that these do not follow standard C# capitalization style, because their names
+        // need to correspond to the values used within the LaunchDarkly application, which are
+        // in all caps.
+
+        /// <summary>
+        /// Used when the evaluation reason is not an error.
+        /// </summary>
+        NONE,
+        /// <summary>
+        /// Indicates that the caller tried to evaluate a flag before the client had successfully initialized.
+        /// </summary>
+        CLIENT_NOT_READY,
+        /// <summary>
+        /// Indicates that the caller provided a flag key that did not match any known flag.
+        /// </summary>
+        FLAG_NOT_FOUND,
+        /// <summary>
+        /// Indicates that the caller passed <see langword="null"/> for the user parameter, or the user lacked a key.
+        /// </summary>
+        USER_NOT_SPECIFIED,
+        /// <summary>
+        /// Indicates that there was an internal inconsistency in the flag data, e.g. a rule specified a nonexistent
+        /// variation. An error message will always be logged in this case.
+        /// </summary>
+        MALFORMED_FLAG,
+        /// <summary>
+        /// Indicates that the result value was not of the requested type, e.g. you requested a <see langword="bool"/>
+        /// but the value was an <see langword="int"/>.
+        /// </summary>
+        WRONG_TYPE,
+        /// <summary>
+        /// Indicates that an unexpected exception stopped flag evaluation; check the log for details.
+        /// </summary>
+        EXCEPTION
+    }
+
+    internal sealed class EvaluationReasonConverter : JsonConverter
+    {
+        internal static readonly EvaluationReasonConverter Instance = new EvaluationReasonConverter();
+
+        public override void WriteJson(JsonWriter writer, object value, JsonSerializer serializer)
+        {
+            if (!(value is EvaluationReason r))
+            {
+                throw new ArgumentException();
+            }
+            writer.WriteStartObject();
+            writer.WritePropertyName("kind");
+            writer.WriteValue(r.Kind.ToString());
+            switch (r.Kind)
+            {
+                case EvaluationReasonKind.RULE_MATCH:
+                    writer.WritePropertyName("ruleIndex");
+                    writer.WriteValue(r.RuleIndex);
+                    writer.WritePropertyName("ruleId");
+                    writer.WriteValue(r.RuleId);
+                    break;
+                case EvaluationReasonKind.PREREQUISITE_FAILED:
+                    writer.WritePropertyName("prerequisiteKey");
+                    writer.WriteValue(r.PrerequisiteKey);
+                    break;
+                case EvaluationReasonKind.ERROR:
+                    writer.WritePropertyName("errorKind");
+                    writer.WriteValue(r.ErrorKind.ToString());
+                    break;
+            }
+            writer.WriteEndObject();
+        }
+
+        public override object ReadJson(JsonReader reader, Type objectType, object existingValue, JsonSerializer serializer)
+        {
+            LdValue o = (LdValue)LdValueSerializer.Instance.ReadJson(reader, typeof(LdValue), LdValue.Null, serializer);
+            if (o.IsNull)
+            {
+                return null;
+            }
+            EvaluationReasonKind kind = (EvaluationReasonKind)Enum.Parse(typeof(EvaluationReasonKind), o.Get("kind").AsString);
+            switch (kind)
+            {
+                case EvaluationReasonKind.OFF:
+                    return EvaluationReason.OffReason;
+                case EvaluationReasonKind.FALLTHROUGH:
+                    return EvaluationReason.FallthroughReason;
+                case EvaluationReasonKind.TARGET_MATCH:
+                    return EvaluationReason.TargetMatchReason;
+                case EvaluationReasonKind.RULE_MATCH:
+                    var index = o.Get("ruleIndex").AsInt;
+                    var id = o.Get("ruleId").AsString;
+                    return EvaluationReason.RuleMatchReason(index, id);
+                case EvaluationReasonKind.PREREQUISITE_FAILED:
+                    var key = o.Get("prerequisiteKey").AsString;
+                    return EvaluationReason.PrerequisiteFailedReason(key);
+                case EvaluationReasonKind.ERROR:
+                    var errorKind = (EvaluationErrorKind)Enum.Parse(typeof(EvaluationErrorKind), o.Get("errorKind").AsString);
+                    return EvaluationReason.ErrorReason(errorKind);
+            }
+            throw new ArgumentException();
+        }
+
+        public override bool CanConvert(Type objectType)
+        {
+            return true;
+            // It would be more correct to check typeof(EvaluationReason).IsAssignableFrom(objectType),
+            // but you can't do that in .NET Standard 1.6. We won't be called for other types anyway.
+        }
+    }
+}