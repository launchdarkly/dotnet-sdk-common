--- conflicted
+++ resolved
@@ -24,14 +24,8 @@
     <Reference Include="Microsoft.CSharp" />
     <Reference Include="System.Net.Http" />
   </ItemGroup>
-<<<<<<< HEAD
   <PropertyGroup>
     <SignAssembly>false</SignAssembly>
     <PublicSign Condition="'$(OS)' != 'Windows_NT'">true</PublicSign>
-=======
-  <PropertyGroup Condition=" '$(Configuration)' == 'Release' ">
-    <AssemblyOriginatorKeyFile>../../LaunchDarkly.Common.snk</AssemblyOriginatorKeyFile>
-    <SignAssembly>true</SignAssembly>
->>>>>>> ad46a221
   </PropertyGroup>
 </Project>