--- conflicted
+++ resolved
@@ -83,13 +83,10 @@
 
 ### Fixed:
 - No longer assumes that we are overriding the `HttpMessageHandler` (if it is null in the configuration, just use the default `HttpClient` constructor). This is important for Xamarin.
-<<<<<<< HEAD
-=======
 
 ## [2.11.1] - 2020-11-05
 ### Changed:
 - Updated the `LaunchDarkly.EventSource` dependency to a version that has a specific target for .NET Standard 2.0. Previously, that package targeted only .NET Standard 1.4 and .NET Framework 4.5. There is no functional difference between these targets, but .NET Core application developers may wish to avoid linking to any .NET Standard 1.x assemblies on general principle.
->>>>>>> aa0e3528
 
 ## [2.11.0] - 2020-01-31
 ### Added:
