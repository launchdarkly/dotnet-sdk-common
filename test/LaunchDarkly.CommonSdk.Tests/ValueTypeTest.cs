--- conflicted
+++ resolved
@@ -1,179 +1,170 @@
-﻿using LaunchDarkly.Client;
-using System.Collections.Generic;
-using Xunit;
-
-namespace LaunchDarkly.Common.Tests
-{
-    public class ValueTypeTest
-    {
-        private const int jsonIntValue = 3;
-        private const float jsonFloatValue = 3.25f;
-        private const string jsonStringValue = "hi";
-
-        private static readonly ImmutableJsonValue jsonBoolTrue = ImmutableJsonValue.Of(true);
-        private static readonly ImmutableJsonValue jsonInt = ImmutableJsonValue.Of(jsonIntValue);
-        private static readonly ImmutableJsonValue jsonFloat = ImmutableJsonValue.Of(jsonFloatValue);
-        private static readonly ImmutableJsonValue jsonString = ImmutableJsonValue.Of(jsonStringValue);
-        private static readonly ImmutableJsonValue jsonArray = ImmutableJsonValue.FromValues(new string[] { "item" });
-        private static readonly ImmutableJsonValue jsonObject = ImmutableJsonValue.FromDictionary(new Dictionary<string, string> { { "a", "b" } });
-
-        [Fact]
-        public void BoolFromJson()
-        {
-            Assert.True(ValueTypes.Bool.ValueFromJson(ImmutableJsonValue.Of(true)));
-        }
-
-        [Fact]
-        public void BoolFromNonBoolValueIsError()
-        {
-            VerifyConversionError(ValueTypes.Bool, new ImmutableJsonValue[] {
-                ImmutableJsonValue.Null, jsonInt, jsonFloat, jsonString, jsonArray, jsonObject
-            });
-        }
-
-        [Fact]
-        public void BoolToJson()
-        {
-            Assert.Equal(jsonBoolTrue, ValueTypes.Bool.ValueToJson(true));
-        }
-
-        [Fact]
-        public void IntFromJsonInt()
-        {
-            Assert.Equal(jsonIntValue, ValueTypes.Int.ValueFromJson(jsonInt));
-        }
-
-        [Fact]
-        public void IntFromJsonFloatRoundsToNearestInt()
-        {
-<<<<<<< HEAD
-            // This behavior is defined by the Newtonsoft.Json conversion operator that we have been
-            // relying on in the .NET SDK, so we must preserve it until the next major version.
-            Assert.Equal(2, ValueTypes.Int.ValueFromJson(new JValue(2.25f)));
-            Assert.Equal(3, ValueTypes.Int.ValueFromJson(new JValue(2.75f)));
-            Assert.Equal(-2, ValueTypes.Int.ValueFromJson(new JValue(-2.25f)));
-            Assert.Equal(-3, ValueTypes.Int.ValueFromJson(new JValue(-2.75f)));
-=======
-            Assert.Equal(2, ValueTypes.Int.ValueFromJson(ImmutableJsonValue.Of(2.25f)));
-            Assert.Equal(3, ValueTypes.Int.ValueFromJson(ImmutableJsonValue.Of(2.75f)));
-            Assert.Equal(-2, ValueTypes.Int.ValueFromJson(ImmutableJsonValue.Of(-2.25f)));
-            Assert.Equal(-3, ValueTypes.Int.ValueFromJson(ImmutableJsonValue.Of(-2.75f)));
->>>>>>> 00974481
-        }
-
-        [Fact]
-        public void IntFromNonNumericValueIsError()
-        {
-            VerifyConversionError(ValueTypes.Int, new ImmutableJsonValue[] {
-                ImmutableJsonValue.Null, jsonBoolTrue, jsonString, jsonArray, jsonObject
-            });
-        }
-
-        [Fact]
-        public void IntToJson()
-        {
-            Assert.Equal(jsonInt, ValueTypes.Int.ValueToJson(jsonIntValue));
-        }
-
-        [Fact]
-        public void FloatFromJsonFloat()
-        {
-            Assert.Equal(jsonFloatValue, ValueTypes.Float.ValueFromJson(jsonFloat));
-        }
-
-        [Fact]
-        public void FloatFromJsonInt()
-        {
-            Assert.Equal((float)jsonIntValue, ValueTypes.Float.ValueFromJson(jsonInt));
-        }
-
-        [Fact]
-        public void FloatFromNonNumericValueIsError()
-        {
-            VerifyConversionError(ValueTypes.Float, new ImmutableJsonValue[] {
-                ImmutableJsonValue.Null, ImmutableJsonValue.Of(true), jsonString, jsonArray, jsonObject
-            });
-        }
-
-        [Fact]
-        public void FloatToJson()
-        {
-            Assert.Equal(jsonFloat, ValueTypes.Float.ValueToJson(jsonFloatValue));
-        }
-
-        [Fact]
-        public void StringFromJson()
-        {
-            Assert.Equal(jsonStringValue, ValueTypes.String.ValueFromJson(jsonString));
-        }
-
-        [Fact]
-        public void StringFromNull()
-        {
-            Assert.Null(ValueTypes.String.ValueFromJson(ImmutableJsonValue.Null));
-        }
-
-        [Fact]
-        public void StringFromJsonNull()
-        {
-            Assert.Null(ValueTypes.String.ValueFromJson(ImmutableJsonValue.Null));
-        }
-
-        [Fact]
-        public void StringFromNonStringValueIsError()
-        {
-            VerifyConversionError(ValueTypes.String, new ImmutableJsonValue[] {
-                jsonBoolTrue, jsonInt, jsonFloat, jsonArray, jsonObject
-            });
-        }
-
-        [Fact]
-        public void StringToJson()
-        {
-            Assert.Equal(jsonString, ValueTypes.String.ValueToJson(jsonStringValue));
-        }
-
-        [Fact]
-        public void JsonFromJson()
-        {
-            Assert.Same(jsonObject.InnerValue, ValueTypes.Json.ValueFromJson(jsonObject).InnerValue);
-        }
-
-        [Fact]
-        public void JsonFromNull()
-        {
-            Assert.Equal(ImmutableJsonValue.Null, ValueTypes.Json.ValueFromJson(ImmutableJsonValue.Null));
-        }
-
-        [Fact]
-        public void JsonToJson()
-        {
-            Assert.Same(jsonObject.InnerValue, ValueTypes.Json.ValueToJson(jsonObject).InnerValue);
-        }
-
-        [Fact]
-        public void JsonFromMutableJson()
-        {
-            Assert.Same(jsonObject.InnerValue, ValueTypes.MutableJson.ValueToJson(jsonObject.InnerValue).InnerValue);
-        }
-
-        [Fact]
-        public void JsonToMutableJson()
-        {
-            Assert.Same(jsonObject.InnerValue, ValueTypes.MutableJson.ValueFromJson(jsonObject));
-        }
-        
-        private void VerifyConversionError<T>(ValueType<T> type, ImmutableJsonValue[] badValues)
-        {
-            foreach (var v in badValues)
-            {
-                try
-                {
-                    type.ValueFromJson(v);
-                    Assert.True(false, "converting from " + v.Type + " should throw exception");
-                }
-                catch (ValueTypeException) { }
-            }
-        }
-    }
-}+﻿using LaunchDarkly.Client;
+using System.Collections.Generic;
+using Xunit;
+
+namespace LaunchDarkly.Common.Tests
+{
+    public class ValueTypeTest
+    {
+        private const int jsonIntValue = 3;
+        private const float jsonFloatValue = 3.25f;
+        private const string jsonStringValue = "hi";
+
+        private static readonly ImmutableJsonValue jsonBoolTrue = ImmutableJsonValue.Of(true);
+        private static readonly ImmutableJsonValue jsonInt = ImmutableJsonValue.Of(jsonIntValue);
+        private static readonly ImmutableJsonValue jsonFloat = ImmutableJsonValue.Of(jsonFloatValue);
+        private static readonly ImmutableJsonValue jsonString = ImmutableJsonValue.Of(jsonStringValue);
+        private static readonly ImmutableJsonValue jsonArray = ImmutableJsonValue.FromValues(new string[] { "item" });
+        private static readonly ImmutableJsonValue jsonObject = ImmutableJsonValue.FromDictionary(new Dictionary<string, string> { { "a", "b" } });
+
+        [Fact]
+        public void BoolFromJson()
+        {
+            Assert.True(ValueTypes.Bool.ValueFromJson(ImmutableJsonValue.Of(true)));
+        }
+
+        [Fact]
+        public void BoolFromNonBoolValueIsError()
+        {
+            VerifyConversionError(ValueTypes.Bool, new ImmutableJsonValue[] {
+                ImmutableJsonValue.Null, jsonInt, jsonFloat, jsonString, jsonArray, jsonObject
+            });
+        }
+
+        [Fact]
+        public void BoolToJson()
+        {
+            Assert.Equal(jsonBoolTrue, ValueTypes.Bool.ValueToJson(true));
+        }
+
+        [Fact]
+        public void IntFromJsonInt()
+        {
+            Assert.Equal(jsonIntValue, ValueTypes.Int.ValueFromJson(jsonInt));
+        }
+
+        [Fact]
+        public void IntFromJsonFloatRoundsToNearestInt()
+        {
+            Assert.Equal(2, ValueTypes.Int.ValueFromJson(ImmutableJsonValue.Of(2.25f)));
+            Assert.Equal(3, ValueTypes.Int.ValueFromJson(ImmutableJsonValue.Of(2.75f)));
+            Assert.Equal(-2, ValueTypes.Int.ValueFromJson(ImmutableJsonValue.Of(-2.25f)));
+            Assert.Equal(-3, ValueTypes.Int.ValueFromJson(ImmutableJsonValue.Of(-2.75f)));
+        }
+
+        [Fact]
+        public void IntFromNonNumericValueIsError()
+        {
+            VerifyConversionError(ValueTypes.Int, new ImmutableJsonValue[] {
+                ImmutableJsonValue.Null, jsonBoolTrue, jsonString, jsonArray, jsonObject
+            });
+        }
+
+        [Fact]
+        public void IntToJson()
+        {
+            Assert.Equal(jsonInt, ValueTypes.Int.ValueToJson(jsonIntValue));
+        }
+
+        [Fact]
+        public void FloatFromJsonFloat()
+        {
+            Assert.Equal(jsonFloatValue, ValueTypes.Float.ValueFromJson(jsonFloat));
+        }
+
+        [Fact]
+        public void FloatFromJsonInt()
+        {
+            Assert.Equal((float)jsonIntValue, ValueTypes.Float.ValueFromJson(jsonInt));
+        }
+
+        [Fact]
+        public void FloatFromNonNumericValueIsError()
+        {
+            VerifyConversionError(ValueTypes.Float, new ImmutableJsonValue[] {
+                ImmutableJsonValue.Null, ImmutableJsonValue.Of(true), jsonString, jsonArray, jsonObject
+            });
+        }
+
+        [Fact]
+        public void FloatToJson()
+        {
+            Assert.Equal(jsonFloat, ValueTypes.Float.ValueToJson(jsonFloatValue));
+        }
+
+        [Fact]
+        public void StringFromJson()
+        {
+            Assert.Equal(jsonStringValue, ValueTypes.String.ValueFromJson(jsonString));
+        }
+
+        [Fact]
+        public void StringFromNull()
+        {
+            Assert.Null(ValueTypes.String.ValueFromJson(ImmutableJsonValue.Null));
+        }
+
+        [Fact]
+        public void StringFromJsonNull()
+        {
+            Assert.Null(ValueTypes.String.ValueFromJson(ImmutableJsonValue.Null));
+        }
+
+        [Fact]
+        public void StringFromNonStringValueIsError()
+        {
+            VerifyConversionError(ValueTypes.String, new ImmutableJsonValue[] {
+                jsonBoolTrue, jsonInt, jsonFloat, jsonArray, jsonObject
+            });
+        }
+
+        [Fact]
+        public void StringToJson()
+        {
+            Assert.Equal(jsonString, ValueTypes.String.ValueToJson(jsonStringValue));
+        }
+
+        [Fact]
+        public void JsonFromJson()
+        {
+            Assert.Same(jsonObject.InnerValue, ValueTypes.Json.ValueFromJson(jsonObject).InnerValue);
+        }
+
+        [Fact]
+        public void JsonFromNull()
+        {
+            Assert.Equal(ImmutableJsonValue.Null, ValueTypes.Json.ValueFromJson(ImmutableJsonValue.Null));
+        }
+
+        [Fact]
+        public void JsonToJson()
+        {
+            Assert.Same(jsonObject.InnerValue, ValueTypes.Json.ValueToJson(jsonObject).InnerValue);
+        }
+
+        [Fact]
+        public void JsonFromMutableJson()
+        {
+            Assert.Same(jsonObject.InnerValue, ValueTypes.MutableJson.ValueToJson(jsonObject.InnerValue).InnerValue);
+        }
+
+        [Fact]
+        public void JsonToMutableJson()
+        {
+            Assert.Same(jsonObject.InnerValue, ValueTypes.MutableJson.ValueFromJson(jsonObject));
+        }
+        
+        private void VerifyConversionError<T>(ValueType<T> type, ImmutableJsonValue[] badValues)
+        {
+            foreach (var v in badValues)
+            {
+                try
+                {
+                    type.ValueFromJson(v);
+                    Assert.True(false, "converting from " + v.Type + " should throw exception");
+                }
+                catch (ValueTypeException) { }
+            }
+        }
+    }
+}