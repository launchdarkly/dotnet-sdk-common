--- conflicted
+++ resolved
@@ -1,46 +1,42 @@
-﻿using System;
-using System.Collections.Immutable;
-using System.Net.Http;
-using LaunchDarkly.Sdk.Internal;
-using LaunchDarkly.Sdk.Internal.Events;
-using LaunchDarkly.Sdk.Internal.Stream;
-
-namespace LaunchDarkly.Sdk
-{
-    // Used in unit tests of common code - a minimal implementation of our configuration interfaces.
-    public class SimpleConfiguration :
-        IEventProcessorConfiguration, IHttpRequestConfiguration, IStreamManagerConfiguration
-    {
-        public string SdkKey { get; set; } = "SDK_KEY";
-        public string HttpAuthorizationKey => SdkKey;
-        public Uri BaseUri { get; set; }
-        public Uri EventsUri { get; set; }
-        public Uri StreamUri { get; set; }
-        public bool Offline { get; set; }
-        public TimeSpan ReadTimeout { get; set; }
-        public TimeSpan ReconnectTime { get; set;  }
-        public int EventCapacity { get; set; } = 1000;
-        public TimeSpan EventFlushInterval { get; set; }
-        public TimeSpan EventQueueFrequency => EventFlushInterval;
-        public bool AllAttributesPrivate { get; set; }
-        public IImmutableSet<string> PrivateAttributeNames { get; set; } = ImmutableHashSet.Create<string>();
-        public int UserKeysCapacity { get; set; } = 1000;
-        public TimeSpan UserKeysFlushInterval { get; set; }
-        public bool InlineUsersInEvents { get; set; }
-        public TimeSpan HttpClientTimeout { get; set; } = TimeSpan.FromSeconds(30);
-        public HttpMessageHandler HttpMessageHandler { get; set; }
-<<<<<<< HEAD
-        public HttpClientHandler HttpClientHandler { get; set; } = new HttpClientHandler();
-=======
->>>>>>> 0420f22e
-        public TimeSpan DiagnosticRecordingInterval { get; set; }
-        public Uri DiagnosticUri { get; set; }
-        public string WrapperName { get; set; }
-        public string WrapperVersion { get; set; }
-
-        public Exception TranslateHttpException(Exception e) =>
-            TranslateHttpExceptionFn is null ? e : TranslateHttpExceptionFn(e);
-
-        public Func<Exception, Exception> TranslateHttpExceptionFn { get; set; }
-   }
-}
+﻿using System;
+using System.Collections.Immutable;
+using System.Net.Http;
+using LaunchDarkly.Sdk.Internal;
+using LaunchDarkly.Sdk.Internal.Events;
+using LaunchDarkly.Sdk.Internal.Stream;
+
+namespace LaunchDarkly.Sdk
+{
+    // Used in unit tests of common code - a minimal implementation of our configuration interfaces.
+    public class SimpleConfiguration :
+        IEventProcessorConfiguration, IHttpRequestConfiguration, IStreamManagerConfiguration
+    {
+        public string SdkKey { get; set; } = "SDK_KEY";
+        public string HttpAuthorizationKey => SdkKey;
+        public Uri BaseUri { get; set; }
+        public Uri EventsUri { get; set; }
+        public Uri StreamUri { get; set; }
+        public bool Offline { get; set; }
+        public TimeSpan ReadTimeout { get; set; }
+        public TimeSpan ReconnectTime { get; set;  }
+        public int EventCapacity { get; set; } = 1000;
+        public TimeSpan EventFlushInterval { get; set; }
+        public TimeSpan EventQueueFrequency => EventFlushInterval;
+        public bool AllAttributesPrivate { get; set; }
+        public IImmutableSet<string> PrivateAttributeNames { get; set; } = ImmutableHashSet.Create<string>();
+        public int UserKeysCapacity { get; set; } = 1000;
+        public TimeSpan UserKeysFlushInterval { get; set; }
+        public bool InlineUsersInEvents { get; set; }
+        public TimeSpan HttpClientTimeout { get; set; } = TimeSpan.FromSeconds(30);
+        public HttpMessageHandler HttpMessageHandler { get; set; }
+        public TimeSpan DiagnosticRecordingInterval { get; set; }
+        public Uri DiagnosticUri { get; set; }
+        public string WrapperName { get; set; }
+        public string WrapperVersion { get; set; }
+
+        public Exception TranslateHttpException(Exception e) =>
+            TranslateHttpExceptionFn is null ? e : TranslateHttpExceptionFn(e);
+
+        public Func<Exception, Exception> TranslateHttpExceptionFn { get; set; }
+    }
+}