--- conflicted
+++ resolved
@@ -1,54 +1,50 @@
-using System;
-using System.Collections.Generic;
-using System.Linq;
-<<<<<<< HEAD
-=======
-using LaunchDarkly.Client;
-using Newtonsoft.Json.Linq;
-using WireMock.Logging;
-using WireMock.Server;
-using WireMock.Settings;
->>>>>>> 0420f22e
-using Xunit;
-
-namespace LaunchDarkly.Sdk
-{
-    public class TestUtil
-    {
-        public static void AssertJsonEquals(string expected, string actual)
-        {
-            Assert.Equal(LdValue.Parse(expected), LdValue.Parse(actual));
-        }
-        
-        public static void AssertContainsInAnyOrder<T>(IEnumerable<T> items, params T[] expectedItems)
-        {
-            Assert.Equal(expectedItems.Length, items.Count());
-            foreach (var e in expectedItems)
-            {
-                Assert.Contains(e, items);
-            }
-        }
-
-        public static WireMockServer NewServer()
-        {
-            return WireMockServer.Start(new WireMockServerSettings
-            {
-                Logger = new WireMockNullLogger(),
-                AllowAnyHttpStatusCodeInResponse = true // without this setting, WireMock will silently change errors like 429 to 200
-            });
-        }
-
-        public static void WithServer(Action<WireMockServer> a)
-        {
-            var server = NewServer();
-            try
-            {
-                a(server);
-            }
-            finally
-            {
-                server.Stop();
-            }
-        }
-    }
-}
+using System;
+using System.Collections.Generic;
+using System.Linq;
+using Newtonsoft.Json.Linq;
+using WireMock.Logging;
+using WireMock.Server;
+using WireMock.Settings;
+using Xunit;
+
+namespace LaunchDarkly.Sdk
+{
+    public class TestUtil
+    {
+        public static void AssertJsonEquals(string expected, string actual)
+        {
+            Assert.Equal(LdValue.Parse(expected), LdValue.Parse(actual));
+        }
+        
+        public static void AssertContainsInAnyOrder<T>(IEnumerable<T> items, params T[] expectedItems)
+        {
+            Assert.Equal(expectedItems.Length, items.Count());
+            foreach (var e in expectedItems)
+            {
+                Assert.Contains(e, items);
+            }
+        }
+
+        public static WireMockServer NewServer()
+        {
+            return WireMockServer.Start(new WireMockServerSettings
+            {
+                Logger = new WireMockNullLogger(),
+                AllowAnyHttpStatusCodeInResponse = true // without this setting, WireMock will silently change errors like 429 to 200
+            });
+        }
+
+        public static void WithServer(Action<WireMockServer> a)
+        {
+            var server = NewServer();
+            try
+            {
+                a(server);
+            }
+            finally
+            {
+                server.Stop();
+            }
+        }
+    }
+}