﻿using System;
using System.Collections.Generic;
using System.Linq;
using LaunchDarkly.Client;
using Newtonsoft.Json;
using Newtonsoft.Json.Linq;
using Xunit;

namespace LaunchDarkly.Common.Tests
{
    public class LdValueTest
    {
        const int someInt = 3;
        const long someLong = 3;
        const float someFloat = 3.25f;
        const double someDouble = 3.25d;
        const string someString = "hi";
        static readonly JArray someArray = new JArray() { new JValue(3) };
        static readonly JObject someObject = new JObject() { { "1", new JValue("x") } };

        static readonly LdValue aTrueBoolValue = LdValue.Of(true);
        static readonly LdValue anIntValue = LdValue.Of(someInt);
        static readonly LdValue aLongValue = LdValue.Of(someLong);
        static readonly LdValue aFloatValue = LdValue.Of(someFloat);
        static readonly LdValue aDoubleValue = LdValue.Of(someDouble);
        static readonly LdValue aStringValue = LdValue.Of(someString);
<<<<<<< HEAD
        static readonly LdValue aTrueBoolValueFromJToken = LdValue.FromSafeValue(new JValue(true));
        static readonly LdValue anIntValueFromJToken = LdValue.FromSafeValue(new JValue(someInt));
        static readonly LdValue aFloatValueFromJToken = LdValue.FromSafeValue(new JValue(someFloat));
        static readonly LdValue aStringValueFromJToken = LdValue.FromSafeValue(new JValue(someString));
        static readonly LdValue aNumericLookingStringValue = LdValue.Of("3");
        static readonly LdValue anArrayValue =
            LdValue.FromValues(new int[] { 3 });
        static readonly LdValue anObjectValue =
            LdValue.FromDictionary(MakeDictionary("x"));
=======
        static readonly LdValue aNumericLookingStringValue = LdValue.Of("3");
        static readonly LdValue anArrayValue = LdValue.Convert.Int.ArrayOf(3);
        static readonly LdValue anObjectValue =
            LdValue.Convert.String.ObjectFrom(MakeDictionary("x"));
#pragma warning disable 0618
        static readonly LdValue aTrueBoolValueFromJToken = LdValue.FromJToken(new JValue(true));
        static readonly LdValue anIntValueFromJToken = LdValue.FromJToken(new JValue(someInt));
        static readonly LdValue aLongValueFromJToken = LdValue.FromJToken(new JValue(someLong));
        static readonly LdValue aFloatValueFromJToken = LdValue.FromJToken(new JValue(someFloat));
        static readonly LdValue aDoubleValueFromJToken = LdValue.FromJToken(new JValue(someDouble));
        static readonly LdValue aStringValueFromJToken = LdValue.FromJToken(new JValue(someString));
        static readonly LdValue anArrayValueFromJToken = LdValue.FromJToken(
            new JArray() { new JValue(3) });
        static readonly LdValue anObjectValueFromJToken = LdValue.FromJToken(
            new JObject() { { "1", new JValue("x") } });
#pragma warning restore 0618
>>>>>>> 5a8a33f3

        [Fact]
        public void ValuesCreatedFromPrimitivesDoNotHaveJToken()
        {
            Assert.False(aTrueBoolValue.HasWrappedJToken);
            Assert.False(anIntValue.HasWrappedJToken);
            Assert.False(aLongValue.HasWrappedJToken);
            Assert.False(aFloatValue.HasWrappedJToken);
            Assert.False(aDoubleValue.HasWrappedJToken);
            Assert.False(aStringValue.HasWrappedJToken);
            Assert.False(anArrayValue.HasWrappedJToken);
            Assert.False(anObjectValue.HasWrappedJToken);

            Assert.True(anIntValueFromJToken.HasWrappedJToken);
            Assert.True(aLongValueFromJToken.HasWrappedJToken);
            Assert.True(aFloatValueFromJToken.HasWrappedJToken);
            Assert.True(aDoubleValueFromJToken.HasWrappedJToken);
            Assert.True(aStringValueFromJToken.HasWrappedJToken);
            Assert.True(anArrayValueFromJToken.HasWrappedJToken);
            Assert.True(anObjectValueFromJToken.HasWrappedJToken);

            // Boolean is a special case where we never create a token because we reuse two static ones
            Assert.False(aTrueBoolValueFromJToken.HasWrappedJToken);
        }

        [Fact]
        public void DefaultValueJTokensAreReused()
        {
            TestValuesUseSameJTokenInstance(() => LdValue.Of(true));
            TestValuesUseSameJTokenInstance(() => LdValue.Of(false));
            TestValuesUseSameJTokenInstance(() => LdValue.Of((int)0));
            TestValuesUseSameJTokenInstance(() => LdValue.Of((long)0));
            TestValuesUseSameJTokenInstance(() => LdValue.Of((float)0));
            TestValuesUseSameJTokenInstance(() => LdValue.Of((double)0));
            TestValuesUseSameJTokenInstance(() => LdValue.Of(""));
        }

        private void TestValuesUseSameJTokenInstance(Func<LdValue> constructor)
        {
            var value1 = constructor();
            var value2 = constructor();
            Assert.Same(value1.InnerValue, value2.InnerValue);
        }

        [Fact]
        public void CanGetValueAsBool()
        {
            Assert.Equal(LdValueType.Bool, aTrueBoolValue.Type);
            Assert.True(aTrueBoolValue.AsBool);
            Assert.True(LdValue.Convert.Bool.ToType(aTrueBoolValue));
            Assert.Equal(LdValueType.Bool, aTrueBoolValueFromJToken.Type);
            Assert.True(aTrueBoolValueFromJToken.AsBool);
            Assert.True(LdValue.Convert.Bool.ToType(aTrueBoolValueFromJToken));
        }

        [Fact]
        public void NonBooleanValueAsBoolIsFalse()
        {
            var values = new LdValue[]
            {
                LdValue.Null,
                aStringValue,
                aStringValueFromJToken,
                anIntValue,
                anIntValueFromJToken,
                aLongValue,
                aLongValueFromJToken,
                aFloatValue,
                aFloatValueFromJToken,
                aDoubleValue,
                aDoubleValueFromJToken,
                anArrayValue,
                anArrayValueFromJToken,
                anObjectValue,
                anObjectValueFromJToken
            };
            foreach (var value in values)
            {
                Assert.False(value.AsBool);
                Assert.False(LdValue.Convert.Bool.ToType(value));
            }
        }
<<<<<<< HEAD

        [Fact]
        public void BoolValuesUseSameInstances()
        {
            Assert.Same(LdValue.Of(true).InnerValue, LdValue.Of(true).InnerValue);
            Assert.Same(LdValue.Of(false).InnerValue, LdValue.Of(false).InnerValue);
            Assert.Same(LdValue.Of(true).InnerValue, LdValue.FromSafeValue(new JValue(true)).InnerValue);
            Assert.Same(LdValue.Of(false).InnerValue, LdValue.FromSafeValue(new JValue(false)).InnerValue);
        }

=======
        
>>>>>>> 5a8a33f3
        [Fact]
        public void CanGetValueAsString()
        {
            Assert.Equal(LdValueType.String, aStringValue.Type);
            Assert.Equal(someString, aStringValue.AsString);
            Assert.Equal(someString, LdValue.Convert.String.ToType(aStringValue));
            Assert.Equal(LdValueType.String, aStringValueFromJToken.Type);
            Assert.Equal(someString, aStringValueFromJToken.AsString);
            Assert.Equal(someString, LdValue.Convert.String.ToType(aStringValueFromJToken));
        }

        [Fact]
        public void NonStringValueAsStringIsNull()
        {
            var values = new LdValue[]
            {
                LdValue.Null,
                aTrueBoolValue,
                aTrueBoolValueFromJToken,
                anIntValue,
                anIntValueFromJToken,
                aFloatValue,
                aFloatValueFromJToken,
                anArrayValue,
                anArrayValueFromJToken,
                anObjectValue,
                anObjectValueFromJToken
            };
            foreach (var value in values)
            {
                Assert.NotEqual(LdValueType.String, value.Type);
                Assert.Null(value.AsString);
                Assert.Null(LdValue.Convert.String.ToType(value));
            }
        }
        
        [Fact]
        public void CanGetIntegerValueOfAnyNumericType()
        {
            TestConvertIntegerToNumericType(LdValue.Convert.Int, v => v.AsInt);
            TestConvertIntegerToNumericType(LdValue.Convert.Long, v => v.AsLong);
            TestConvertIntegerToNumericType(LdValue.Convert.Float, v => v.AsFloat);
            TestConvertIntegerToNumericType(LdValue.Convert.Double, v => v.AsDouble);
            Assert.Equal(LdValueType.Number, anIntValue.Type);
            Assert.Equal(LdValueType.Number, anIntValueFromJToken.Type);
            Assert.Equal(LdValueType.Number, aLongValue.Type);
            Assert.Equal(LdValueType.Number, aLongValueFromJToken.Type);
        }

        private void TestConvertIntegerToNumericType<T>(LdValue.Converter<T> converter, Func<LdValue, T> getter)
        {
            var t_2 = (T)Convert.ChangeType(2, typeof(T));
            TestTypeConversion((int)2, t_2, n => LdValue.Of(n), converter, getter);
            TestTypeConversion((long)2, t_2, n => LdValue.Of(n), converter, getter);
            TestTypeConversion((float)2, t_2, n => LdValue.Of(n), converter, getter);
            TestTypeConversion((double)2, t_2, n => LdValue.Of(n), converter, getter);
        }

        [Fact]
        public void NonIntegerValueAsIntegerRoundsToNearest()
        {
            TestConvertNonIntegerToIntegerType(LdValue.Convert.Int, v => v.AsInt);
            TestConvertNonIntegerToIntegerType(LdValue.Convert.Long, v => v.AsLong);
        }

        private void TestConvertNonIntegerToIntegerType<T>(LdValue.Converter<T> converter, Func<LdValue, T> getter)
        {
            var t_2 = (T)Convert.ChangeType(2, typeof(T));
            var t_3 = (T)Convert.ChangeType(3, typeof(T));
            var t_minus_2 = (T)Convert.ChangeType(-2, typeof(T));
            var t_minus_3 = (T)Convert.ChangeType(-3, typeof(T));
            TestTypeConversion((float)2.25, t_2, n => LdValue.Of(n), converter, getter);
            TestTypeConversion((double)2.25, t_2, n => LdValue.Of(n), converter, getter);
            TestTypeConversion((float)2.75, t_3, n => LdValue.Of(n), converter, getter);
            TestTypeConversion((double)2.75, t_3, n => LdValue.Of(n), converter, getter);
            TestTypeConversion((float)-2.25, t_minus_2, n => LdValue.Of(n), converter, getter);
            TestTypeConversion((double)-2.25, t_minus_2, n => LdValue.Of(n), converter, getter);
            TestTypeConversion((float)-2.75, t_minus_3, n => LdValue.Of(n), converter, getter);
            TestTypeConversion((double)-2.75, t_minus_3, n => LdValue.Of(n), converter, getter);
        }
        
        [Fact]
        public void CanGetNonIntegerValueAsFloatingPoint()
        {
            TestTypeConversion(2.5f, 2.5f, n => LdValue.Of(n), LdValue.Convert.Float, v => v.AsFloat);
            TestTypeConversion(2.5d, 2.5f, n => LdValue.Of(n), LdValue.Convert.Float, v => v.AsFloat);
            TestTypeConversion(2.5d, 2.5d, n => LdValue.Of(n), LdValue.Convert.Double, v => v.AsDouble);
            TestTypeConversion(2.5d, 2.5d, n => LdValue.Of(n), LdValue.Convert.Double, v => v.AsDouble);
            Assert.Equal(LdValueType.Number, aFloatValue.Type);
            Assert.Equal(LdValueType.Number, aFloatValueFromJToken.Type);
            Assert.Equal(LdValueType.Number, aDoubleValue.Type);
            Assert.Equal(LdValueType.Number, aDoubleValueFromJToken.Type);
        }
        
        [Fact]
        public void NonNumericValueAsNumberIsZero()
        {
            TestNonNumericValueAsNumericTypeIsZero(LdValue.Convert.Int, v => v.AsInt, 0);
            TestNonNumericValueAsNumericTypeIsZero(LdValue.Convert.Long, v => v.AsLong, 0);
            TestNonNumericValueAsNumericTypeIsZero(LdValue.Convert.Float, v => v.AsFloat, 0);
            TestNonNumericValueAsNumericTypeIsZero(LdValue.Convert.Double, v => v.AsDouble, 0);
        }
        
        private void TestNonNumericValueAsNumericTypeIsZero<T>(LdValue.Converter<T> converter,
            Func<LdValue, T> getter, T zero)
        {
            var values = new LdValue[]
            {
                LdValue.Null,
                aTrueBoolValue,
                aTrueBoolValueFromJToken,
                aStringValue,
                aStringValueFromJToken,
                aNumericLookingStringValue,
                anArrayValue,
                anArrayValueFromJToken,
                anObjectValue,
                anObjectValueFromJToken
            };
            foreach (var value in values)
            {
                Assert.Equal(zero, getter(value));
                Assert.Equal(zero, converter.ToType(value));
            }
        }

        private void TestTypeConversion<T, U>(T fromValue, U toValue, Func<T, LdValue> constructor,
            LdValue.Converter<U> converter, Func<LdValue, U> getter)
        {
            var value = constructor(fromValue);
            Assert.Equal(toValue, getter(value));
            Assert.Equal(toValue, converter.ToType(value));
        }
        
        [Fact]
        public void CanGetValuesAsList()
        {
            Assert.Equal(new bool[] { true, false }, LdValue.Convert.Bool.ArrayFrom(new bool[] { true, false }).AsList(LdValue.Convert.Bool));
            Assert.Equal(new bool[] { true, false }, LdValue.Convert.Bool.ArrayOf(true, false).AsList(LdValue.Convert.Bool));
            Assert.Equal(new int[] { 1, 2 }, LdValue.Convert.Int.ArrayFrom(new int[] { 1, 2 }).AsList(LdValue.Convert.Int));
            Assert.Equal(new int[] { 1, 2 }, LdValue.Convert.Int.ArrayOf(1, 2).AsList(LdValue.Convert.Int));
            Assert.Equal(new long[] { 1, 2 }, LdValue.Convert.Long.ArrayFrom(new long[] { 1, 2 }).AsList(LdValue.Convert.Long));
            Assert.Equal(new long[] { 1, 2 }, LdValue.Convert.Long.ArrayOf(1, 2).AsList(LdValue.Convert.Long));
            Assert.Equal(new float[] { 1.0f, 2.0f }, LdValue.Convert.Float.ArrayFrom(new float[] { 1.0f, 2.0f }).AsList(LdValue.Convert.Float));
            Assert.Equal(new float[] { 1.0f, 2.0f }, LdValue.Convert.Float.ArrayOf(1.0f, 2.0f).AsList(LdValue.Convert.Float));
            Assert.Equal(new double[] { 1.0d, 2.0d }, LdValue.Convert.Double.ArrayFrom(new double[] { 1.0d, 2.0d }).AsList(LdValue.Convert.Double));
            Assert.Equal(new double[] { 1.0d, 2.0d }, LdValue.Convert.Double.ArrayOf(1.0d, 2.0d).AsList(LdValue.Convert.Double));
            Assert.Equal(new string[] { "a", "b" }, LdValue.Convert.String.ArrayFrom(new string[] { "a", "b" }).AsList(LdValue.Convert.String));
            Assert.Equal(new string[] { "a", "b" }, LdValue.Convert.String.ArrayOf("a", "b").AsList(LdValue.Convert.String));
            Assert.Equal(new LdValue[] { anIntValue, aStringValue },
                LdValue.ArrayFrom(new LdValue[] { anIntValue, aStringValue }).AsList(LdValue.Convert.Json));
            Assert.Equal(new LdValue[] { anIntValue, aStringValue },
                LdValue.ArrayOf(anIntValue, aStringValue).AsList(LdValue.Convert.Json));

#pragma warning disable 0618
            Assert.Equal(new bool[] { true, false }, LdValue.FromJToken(new JArray { new JValue(true), new JValue(false) }).AsList(LdValue.Convert.Bool));
            Assert.Equal(new int[] { 1, 2 }, LdValue.FromJToken(new JArray { new JValue(1), new JValue(2) }).AsList(LdValue.Convert.Int));
            Assert.Equal(new long[] { 1, 2 }, LdValue.FromJToken(new JArray { new JValue(1L), new JValue(2L) }).AsList(LdValue.Convert.Long));
            Assert.Equal(new float[] { 1.0f, 2.0f }, LdValue.FromJToken(new JArray { new JValue(1.0f), new JValue(2.0f) }).AsList(LdValue.Convert.Float));
            Assert.Equal(new double[] { 1.0d, 2.0d }, LdValue.FromJToken(new JArray { new JValue(1.0d), new JValue(2.0d) }).AsList(LdValue.Convert.Double));
            Assert.Equal(new string[] { "a", "b" }, LdValue.FromJToken(new JArray { new JValue("a"), new JValue("b") }).AsList(LdValue.Convert.String));
            Assert.Equal(new LdValue[] { anIntValue, aStringValue }, LdValue.FromJToken(new JArray { new JValue(someInt), new JValue(someString) }).AsList(LdValue.Convert.Json));
#pragma warning restore 0618

            Assert.Equal(LdValue.Null, LdValue.Convert.Int.ArrayFrom((IEnumerable<int>)null));
        }
        
        [Fact]
        public void ListCanGetItemByIndex()
        {
            var v = LdValue.Convert.Int.ArrayOf(1, 2, 3);
            var list = v.AsList(LdValue.Convert.Int);
            Assert.Equal(2, list[1]);
            Assert.Throws<IndexOutOfRangeException>(() => list[-1]);
            Assert.Throws<IndexOutOfRangeException>(() => list[3]);
        }

        [Fact]
        public void ListCanBeEnumerated()
        {
            var v = LdValue.Convert.Int.ArrayOf(1, 2, 3);
            var list = v.AsList(LdValue.Convert.Int);
            var listOut = new List<int>();
            Assert.Equal(3, list.Count);
            foreach (var n in list)
            {
                listOut.Add(n);
            }
            Assert.Equal(listOut, list);
        }

        [Fact]
        public void NonArrayValuesReturnEmptyOrList()
        {
            var values = new LdValue[]
            {
                LdValue.Null,
                aTrueBoolValue,
                anIntValue,
                aFloatValue,
                aStringValue,
                anObjectValue
            };
            var emptyArray = new JArray();
            foreach (var value in values)
            {
                var emptyList = value.AsList(LdValue.Convert.Bool);
                Assert.Equal(0, emptyList.Count);
                Assert.Throws<IndexOutOfRangeException>(() => emptyList[0]);
                foreach (var n in emptyList)
                {
                    Assert.True(false, "should not have enumerated an element");
                }
            }
        }

        [Fact]
        public void CanGetValueAsDictionary()
        {
            AssertDictsEqual(MakeDictionary(true, false),
                LdValue.Convert.Bool.ObjectFrom(MakeDictionary(true, false)).AsDictionary(LdValue.Convert.Bool));
            AssertDictsEqual(MakeDictionary(1, 2),
                LdValue.Convert.Int.ObjectFrom(MakeDictionary(1, 2)).AsDictionary(LdValue.Convert.Int));
            AssertDictsEqual(MakeDictionary(1L, 2L),
                LdValue.Convert.Long.ObjectFrom(MakeDictionary(1L, 2L)).AsDictionary(LdValue.Convert.Long));
            AssertDictsEqual(MakeDictionary(1.0f, 2.0f),
                LdValue.Convert.Float.ObjectFrom(MakeDictionary(1.0f, 2.0f)).AsDictionary(LdValue.Convert.Float));
            AssertDictsEqual(MakeDictionary(1.0d, 2.0d),
                LdValue.Convert.Double.ObjectFrom(MakeDictionary(1.0d, 2.0d)).AsDictionary(LdValue.Convert.Double));
            AssertDictsEqual(MakeDictionary("a", "b"),
                LdValue.Convert.String.ObjectFrom(MakeDictionary("a", "b")).AsDictionary(LdValue.Convert.String));
            AssertDictsEqual(MakeDictionary(anIntValue, aStringValue),
                LdValue.Convert.Json.ObjectFrom(MakeDictionary(anIntValue, aStringValue)).AsDictionary(LdValue.Convert.Json));
            Assert.Equal(LdValue.Null, LdValue.Convert.String.ObjectFrom((IReadOnlyDictionary<string, string>)null));
        }

        [Fact]
        public void DictionaryCanGetValueByKey()
        {
            var v = LdValue.Convert.Int.ObjectFrom(MakeDictionary(100, 200, 300));
            var d = v.AsDictionary(LdValue.Convert.Int);
            Assert.True(d.ContainsKey("2"));
            Assert.Equal(200, d["2"]);
            Assert.True(d.TryGetValue("1", out var n));
            Assert.Equal(100, n);
            Assert.False(d.ContainsKey("000"));
            Assert.Throws<KeyNotFoundException>(() => d["000"]);
            Assert.False(d.TryGetValue("000", out n));
        }

        [Fact]
        public void DictionaryCanBeEnumerated()
        {
            var v = LdValue.Convert.Int.ObjectFrom(MakeDictionary(100, 200, 300));
            var d = v.AsDictionary(LdValue.Convert.Int);
            Assert.Equal(3, d.Count);
            Assert.Equal(new string[] { "1", "2", "3" }, new List<string>(d.Keys).OrderBy(s => s));
            Assert.Equal(new int[] { 100, 200, 300 }, new List<int>(d.Values).OrderBy(n => n));
            Assert.Equal(new KeyValuePair<string, int>[]
            {
                new KeyValuePair<string, int>("1", 100),
                new KeyValuePair<string, int>("2", 200),
                new KeyValuePair<string, int>("3", 300),
            }, d.OrderBy(e => e.Key));
        }

        [Fact]
        public void NonObjectValuesReturnEmptyDictionary()
        {
            var values = new LdValue[]
            {
                LdValue.Null,
                aTrueBoolValue,
                anIntValue,
                aFloatValue,
                aStringValue,
                anArrayValue
            };
            var emptyObject = new JObject();
            foreach (var value in values)
            {
                var emptyDict = value.AsDictionary(LdValue.Convert.Bool);
                Assert.Equal(0, emptyDict.Count);
                Assert.False(emptyDict.ContainsKey("1"));
                Assert.Throws<KeyNotFoundException>(() => emptyDict["1"]);
                Assert.False(emptyDict.TryGetValue("1", out var b));
                foreach (var e in emptyDict)
                {
                    Assert.True(false, "should not have enumerated an element");
                }
                Assert.Equal(new string[0], emptyDict.Keys);
                Assert.Equal(new bool[0], emptyDict.Values);
            }
        }

        [Fact]
        public void SamePrimitivesWithOrWithoutJTokenAreEqual()
        {
            Assert.Equal(aTrueBoolValue, aTrueBoolValueFromJToken);
            Assert.Equal(anIntValue, anIntValueFromJToken);
            Assert.Equal(aFloatValue, aFloatValueFromJToken);
            Assert.Equal(aStringValue, aStringValueFromJToken);
        }

        [Fact]
        public void SamePrimitivesWithOrWithoutJTokenHaveSameHashCode()
        {
            Assert.Equal(aTrueBoolValue.GetHashCode(), aTrueBoolValueFromJToken.GetHashCode());
            Assert.Equal(anIntValue.GetHashCode(), anIntValueFromJToken.GetHashCode());
            Assert.Equal(aFloatValue.GetHashCode(), aFloatValueFromJToken.GetHashCode());
            Assert.Equal(aStringValue.GetHashCode(), aStringValueFromJToken.GetHashCode());
        }

        [Fact]
        public void IntAndFloatJTokensWithSameValueAreEqual()
        {
            Assert.Equal(LdValue.FromSafeValue(new JValue(2)),
                LdValue.FromSafeValue(new JValue(2.0f)));
        }

        [Fact]
        public void ComplexTypeEqualityUsesDeepEqual()
        {
            var a0 = LdValue.ArrayOf(LdValue.Of("a"), LdValue.ArrayOf(LdValue.Of("b")));
            var a1 = LdValue.FromSafeValue(new JArray() { new JValue("a"),
                new JArray() { new JValue("b") } });
            Assert.Equal(a0, a1);
            Assert.Equal(a0.GetHashCode(), a1.GetHashCode());
            var o0 = LdValue.Convert.String.ObjectFrom(new Dictionary<string, string> { { "a", "b" } });
            var o1 = LdValue.FromSafeValue(new JObject { { "a", new JValue("b") } });
            Assert.Equal(o0, o1);
            Assert.Equal(o0.GetHashCode(), o1.GetHashCode());
        }

        [Fact]
        public void TestJsonSerialization()
        {
            Assert.Equal("null", JsonConvert.SerializeObject(LdValue.Null));
            Assert.Equal("true", JsonConvert.SerializeObject(aTrueBoolValue));
            Assert.Equal("true", JsonConvert.SerializeObject(aTrueBoolValueFromJToken));
            Assert.Equal("false", JsonConvert.SerializeObject(LdValue.Of(false)));
            Assert.Equal(someInt.ToString(), JsonConvert.SerializeObject(anIntValue));
            Assert.Equal(someInt.ToString(), JsonConvert.SerializeObject(anIntValueFromJToken));
            Assert.Equal(someFloat.ToString(), JsonConvert.SerializeObject(aFloatValue));
            Assert.Equal(someFloat.ToString(), JsonConvert.SerializeObject(aFloatValueFromJToken));
            Assert.Equal("[3]", JsonConvert.SerializeObject(anArrayValue));
            Assert.Equal("[3]", JsonConvert.SerializeObject(anArrayValueFromJToken));
            Assert.Equal("{\"1\":\"x\"}", JsonConvert.SerializeObject(anObjectValue));
            Assert.Equal("{\"1\":\"x\"}", JsonConvert.SerializeObject(anObjectValueFromJToken));
        }
        
        [Fact]
        public void TestJsonDeserialization()
        {
            var json = "{\"a\":\"b\"}";
            var actual = JsonConvert.DeserializeObject<LdValue>(json);
            var expected = LdValue.Convert.String.ObjectFrom(new Dictionary<string, string> { { "a", "b" } });
            Assert.Equal(expected, actual);
        }

        [Fact]
        public void TestValueToJToken()
        {
#pragma warning disable 0618
            Assert.Null(LdValue.Null.AsJToken());
            Assert.Equal(new JValue(true), LdValue.Of(true).AsJToken());
            Assert.Equal(new JValue(1), LdValue.Of(1).AsJToken());
            Assert.Equal(new JValue(1L), LdValue.Of(1L).AsJToken());
            Assert.Equal(new JValue(1.0f), LdValue.Of(1.0f).AsJToken());
            Assert.Equal(new JValue(1.0d), LdValue.Of(1.0d).AsJToken());
            Assert.Equal(new JValue("x"), LdValue.Of("x").AsJToken());
            Assert.True(JToken.DeepEquals(new JArray { new JValue(1), new JValue(2) },
                LdValue.Convert.Int.ArrayOf(1, 2).AsJToken()));
            Assert.True(JToken.DeepEquals(new JObject { { "a", new JValue(1) } },
                LdValue.Convert.Int.ObjectFrom(new Dictionary<string, int> { { "a", 1 } }).AsJToken()));
#pragma warning restore 0618
        }

        [Fact]
        public void TestJsonDeserializationOfNull()
        {
            var v = JsonConvert.DeserializeObject<LdValue>("null");
            Assert.Null(v.InnerValue);
        }

        [Fact]
        public void TestNullStringConstructorIsEquivalentToNullInstance()
        {
            Assert.Equal(LdValue.Null, LdValue.Of(null));
        }

        private static Dictionary<string, T> MakeDictionary<T>(params T[] values)
        {
            var ret = new Dictionary<string, T>();
            var i = 0;
            foreach (var v in values)
            {
                ret[(++i).ToString()] = v;
            }
            return ret;
        }

        private void AssertDictsEqual<T>(IReadOnlyDictionary<string, T> expected, IReadOnlyDictionary<string, T> actual)
        {
            if (expected.Count != actual.Count || expected.Except(actual).Any())
            {
                Assert.False(true, string.Format("expected: {0}, actual: {0}",
                    string.Join(", ", expected.Select(e => e.Key + "=" + e.Value)),
                    string.Join(", ", actual.Select(e => e.Key + "=" + e.Value))));
            }
        }

    }
}
<|MERGE_RESOLUTION|>--- conflicted
+++ resolved
@@ -1,564 +1,536 @@
-﻿using System;
-using System.Collections.Generic;
-using System.Linq;
-using LaunchDarkly.Client;
-using Newtonsoft.Json;
-using Newtonsoft.Json.Linq;
-using Xunit;
-
-namespace LaunchDarkly.Common.Tests
-{
-    public class LdValueTest
-    {
-        const int someInt = 3;
-        const long someLong = 3;
-        const float someFloat = 3.25f;
-        const double someDouble = 3.25d;
-        const string someString = "hi";
-        static readonly JArray someArray = new JArray() { new JValue(3) };
-        static readonly JObject someObject = new JObject() { { "1", new JValue("x") } };
-
-        static readonly LdValue aTrueBoolValue = LdValue.Of(true);
-        static readonly LdValue anIntValue = LdValue.Of(someInt);
-        static readonly LdValue aLongValue = LdValue.Of(someLong);
-        static readonly LdValue aFloatValue = LdValue.Of(someFloat);
-        static readonly LdValue aDoubleValue = LdValue.Of(someDouble);
-        static readonly LdValue aStringValue = LdValue.Of(someString);
-<<<<<<< HEAD
-        static readonly LdValue aTrueBoolValueFromJToken = LdValue.FromSafeValue(new JValue(true));
-        static readonly LdValue anIntValueFromJToken = LdValue.FromSafeValue(new JValue(someInt));
-        static readonly LdValue aFloatValueFromJToken = LdValue.FromSafeValue(new JValue(someFloat));
-        static readonly LdValue aStringValueFromJToken = LdValue.FromSafeValue(new JValue(someString));
-        static readonly LdValue aNumericLookingStringValue = LdValue.Of("3");
-        static readonly LdValue anArrayValue =
-            LdValue.FromValues(new int[] { 3 });
-        static readonly LdValue anObjectValue =
-            LdValue.FromDictionary(MakeDictionary("x"));
-=======
-        static readonly LdValue aNumericLookingStringValue = LdValue.Of("3");
-        static readonly LdValue anArrayValue = LdValue.Convert.Int.ArrayOf(3);
-        static readonly LdValue anObjectValue =
-            LdValue.Convert.String.ObjectFrom(MakeDictionary("x"));
-#pragma warning disable 0618
-        static readonly LdValue aTrueBoolValueFromJToken = LdValue.FromJToken(new JValue(true));
-        static readonly LdValue anIntValueFromJToken = LdValue.FromJToken(new JValue(someInt));
-        static readonly LdValue aLongValueFromJToken = LdValue.FromJToken(new JValue(someLong));
-        static readonly LdValue aFloatValueFromJToken = LdValue.FromJToken(new JValue(someFloat));
-        static readonly LdValue aDoubleValueFromJToken = LdValue.FromJToken(new JValue(someDouble));
-        static readonly LdValue aStringValueFromJToken = LdValue.FromJToken(new JValue(someString));
-        static readonly LdValue anArrayValueFromJToken = LdValue.FromJToken(
-            new JArray() { new JValue(3) });
-        static readonly LdValue anObjectValueFromJToken = LdValue.FromJToken(
-            new JObject() { { "1", new JValue("x") } });
-#pragma warning restore 0618
->>>>>>> 5a8a33f3
-
-        [Fact]
-        public void ValuesCreatedFromPrimitivesDoNotHaveJToken()
-        {
-            Assert.False(aTrueBoolValue.HasWrappedJToken);
-            Assert.False(anIntValue.HasWrappedJToken);
-            Assert.False(aLongValue.HasWrappedJToken);
-            Assert.False(aFloatValue.HasWrappedJToken);
-            Assert.False(aDoubleValue.HasWrappedJToken);
-            Assert.False(aStringValue.HasWrappedJToken);
-            Assert.False(anArrayValue.HasWrappedJToken);
-            Assert.False(anObjectValue.HasWrappedJToken);
-
-            Assert.True(anIntValueFromJToken.HasWrappedJToken);
-            Assert.True(aLongValueFromJToken.HasWrappedJToken);
-            Assert.True(aFloatValueFromJToken.HasWrappedJToken);
-            Assert.True(aDoubleValueFromJToken.HasWrappedJToken);
-            Assert.True(aStringValueFromJToken.HasWrappedJToken);
-            Assert.True(anArrayValueFromJToken.HasWrappedJToken);
-            Assert.True(anObjectValueFromJToken.HasWrappedJToken);
-
-            // Boolean is a special case where we never create a token because we reuse two static ones
-            Assert.False(aTrueBoolValueFromJToken.HasWrappedJToken);
-        }
-
-        [Fact]
-        public void DefaultValueJTokensAreReused()
-        {
-            TestValuesUseSameJTokenInstance(() => LdValue.Of(true));
-            TestValuesUseSameJTokenInstance(() => LdValue.Of(false));
-            TestValuesUseSameJTokenInstance(() => LdValue.Of((int)0));
-            TestValuesUseSameJTokenInstance(() => LdValue.Of((long)0));
-            TestValuesUseSameJTokenInstance(() => LdValue.Of((float)0));
-            TestValuesUseSameJTokenInstance(() => LdValue.Of((double)0));
-            TestValuesUseSameJTokenInstance(() => LdValue.Of(""));
-        }
-
-        private void TestValuesUseSameJTokenInstance(Func<LdValue> constructor)
-        {
-            var value1 = constructor();
-            var value2 = constructor();
-            Assert.Same(value1.InnerValue, value2.InnerValue);
-        }
-
-        [Fact]
-        public void CanGetValueAsBool()
-        {
-            Assert.Equal(LdValueType.Bool, aTrueBoolValue.Type);
-            Assert.True(aTrueBoolValue.AsBool);
-            Assert.True(LdValue.Convert.Bool.ToType(aTrueBoolValue));
-            Assert.Equal(LdValueType.Bool, aTrueBoolValueFromJToken.Type);
-            Assert.True(aTrueBoolValueFromJToken.AsBool);
-            Assert.True(LdValue.Convert.Bool.ToType(aTrueBoolValueFromJToken));
-        }
-
-        [Fact]
-        public void NonBooleanValueAsBoolIsFalse()
-        {
-            var values = new LdValue[]
-            {
-                LdValue.Null,
-                aStringValue,
-                aStringValueFromJToken,
-                anIntValue,
-                anIntValueFromJToken,
-                aLongValue,
-                aLongValueFromJToken,
-                aFloatValue,
-                aFloatValueFromJToken,
-                aDoubleValue,
-                aDoubleValueFromJToken,
-                anArrayValue,
-                anArrayValueFromJToken,
-                anObjectValue,
-                anObjectValueFromJToken
-            };
-            foreach (var value in values)
-            {
-                Assert.False(value.AsBool);
-                Assert.False(LdValue.Convert.Bool.ToType(value));
-            }
-        }
-<<<<<<< HEAD
-
-        [Fact]
-        public void BoolValuesUseSameInstances()
-        {
-            Assert.Same(LdValue.Of(true).InnerValue, LdValue.Of(true).InnerValue);
-            Assert.Same(LdValue.Of(false).InnerValue, LdValue.Of(false).InnerValue);
-            Assert.Same(LdValue.Of(true).InnerValue, LdValue.FromSafeValue(new JValue(true)).InnerValue);
-            Assert.Same(LdValue.Of(false).InnerValue, LdValue.FromSafeValue(new JValue(false)).InnerValue);
-        }
-
-=======
-        
->>>>>>> 5a8a33f3
-        [Fact]
-        public void CanGetValueAsString()
-        {
-            Assert.Equal(LdValueType.String, aStringValue.Type);
-            Assert.Equal(someString, aStringValue.AsString);
-            Assert.Equal(someString, LdValue.Convert.String.ToType(aStringValue));
-            Assert.Equal(LdValueType.String, aStringValueFromJToken.Type);
-            Assert.Equal(someString, aStringValueFromJToken.AsString);
-            Assert.Equal(someString, LdValue.Convert.String.ToType(aStringValueFromJToken));
-        }
-
-        [Fact]
-        public void NonStringValueAsStringIsNull()
-        {
-            var values = new LdValue[]
-            {
-                LdValue.Null,
-                aTrueBoolValue,
-                aTrueBoolValueFromJToken,
-                anIntValue,
-                anIntValueFromJToken,
-                aFloatValue,
-                aFloatValueFromJToken,
-                anArrayValue,
-                anArrayValueFromJToken,
-                anObjectValue,
-                anObjectValueFromJToken
-            };
-            foreach (var value in values)
-            {
-                Assert.NotEqual(LdValueType.String, value.Type);
-                Assert.Null(value.AsString);
-                Assert.Null(LdValue.Convert.String.ToType(value));
-            }
-        }
-        
-        [Fact]
-        public void CanGetIntegerValueOfAnyNumericType()
-        {
-            TestConvertIntegerToNumericType(LdValue.Convert.Int, v => v.AsInt);
-            TestConvertIntegerToNumericType(LdValue.Convert.Long, v => v.AsLong);
-            TestConvertIntegerToNumericType(LdValue.Convert.Float, v => v.AsFloat);
-            TestConvertIntegerToNumericType(LdValue.Convert.Double, v => v.AsDouble);
-            Assert.Equal(LdValueType.Number, anIntValue.Type);
-            Assert.Equal(LdValueType.Number, anIntValueFromJToken.Type);
-            Assert.Equal(LdValueType.Number, aLongValue.Type);
-            Assert.Equal(LdValueType.Number, aLongValueFromJToken.Type);
-        }
-
-        private void TestConvertIntegerToNumericType<T>(LdValue.Converter<T> converter, Func<LdValue, T> getter)
-        {
-            var t_2 = (T)Convert.ChangeType(2, typeof(T));
-            TestTypeConversion((int)2, t_2, n => LdValue.Of(n), converter, getter);
-            TestTypeConversion((long)2, t_2, n => LdValue.Of(n), converter, getter);
-            TestTypeConversion((float)2, t_2, n => LdValue.Of(n), converter, getter);
-            TestTypeConversion((double)2, t_2, n => LdValue.Of(n), converter, getter);
-        }
-
-        [Fact]
-        public void NonIntegerValueAsIntegerRoundsToNearest()
-        {
-            TestConvertNonIntegerToIntegerType(LdValue.Convert.Int, v => v.AsInt);
-            TestConvertNonIntegerToIntegerType(LdValue.Convert.Long, v => v.AsLong);
-        }
-
-        private void TestConvertNonIntegerToIntegerType<T>(LdValue.Converter<T> converter, Func<LdValue, T> getter)
-        {
-            var t_2 = (T)Convert.ChangeType(2, typeof(T));
-            var t_3 = (T)Convert.ChangeType(3, typeof(T));
-            var t_minus_2 = (T)Convert.ChangeType(-2, typeof(T));
-            var t_minus_3 = (T)Convert.ChangeType(-3, typeof(T));
-            TestTypeConversion((float)2.25, t_2, n => LdValue.Of(n), converter, getter);
-            TestTypeConversion((double)2.25, t_2, n => LdValue.Of(n), converter, getter);
-            TestTypeConversion((float)2.75, t_3, n => LdValue.Of(n), converter, getter);
-            TestTypeConversion((double)2.75, t_3, n => LdValue.Of(n), converter, getter);
-            TestTypeConversion((float)-2.25, t_minus_2, n => LdValue.Of(n), converter, getter);
-            TestTypeConversion((double)-2.25, t_minus_2, n => LdValue.Of(n), converter, getter);
-            TestTypeConversion((float)-2.75, t_minus_3, n => LdValue.Of(n), converter, getter);
-            TestTypeConversion((double)-2.75, t_minus_3, n => LdValue.Of(n), converter, getter);
-        }
-        
-        [Fact]
-        public void CanGetNonIntegerValueAsFloatingPoint()
-        {
-            TestTypeConversion(2.5f, 2.5f, n => LdValue.Of(n), LdValue.Convert.Float, v => v.AsFloat);
-            TestTypeConversion(2.5d, 2.5f, n => LdValue.Of(n), LdValue.Convert.Float, v => v.AsFloat);
-            TestTypeConversion(2.5d, 2.5d, n => LdValue.Of(n), LdValue.Convert.Double, v => v.AsDouble);
-            TestTypeConversion(2.5d, 2.5d, n => LdValue.Of(n), LdValue.Convert.Double, v => v.AsDouble);
-            Assert.Equal(LdValueType.Number, aFloatValue.Type);
-            Assert.Equal(LdValueType.Number, aFloatValueFromJToken.Type);
-            Assert.Equal(LdValueType.Number, aDoubleValue.Type);
-            Assert.Equal(LdValueType.Number, aDoubleValueFromJToken.Type);
-        }
-        
-        [Fact]
-        public void NonNumericValueAsNumberIsZero()
-        {
-            TestNonNumericValueAsNumericTypeIsZero(LdValue.Convert.Int, v => v.AsInt, 0);
-            TestNonNumericValueAsNumericTypeIsZero(LdValue.Convert.Long, v => v.AsLong, 0);
-            TestNonNumericValueAsNumericTypeIsZero(LdValue.Convert.Float, v => v.AsFloat, 0);
-            TestNonNumericValueAsNumericTypeIsZero(LdValue.Convert.Double, v => v.AsDouble, 0);
-        }
-        
-        private void TestNonNumericValueAsNumericTypeIsZero<T>(LdValue.Converter<T> converter,
-            Func<LdValue, T> getter, T zero)
-        {
-            var values = new LdValue[]
-            {
-                LdValue.Null,
-                aTrueBoolValue,
-                aTrueBoolValueFromJToken,
-                aStringValue,
-                aStringValueFromJToken,
-                aNumericLookingStringValue,
-                anArrayValue,
-                anArrayValueFromJToken,
-                anObjectValue,
-                anObjectValueFromJToken
-            };
-            foreach (var value in values)
-            {
-                Assert.Equal(zero, getter(value));
-                Assert.Equal(zero, converter.ToType(value));
-            }
-        }
-
-        private void TestTypeConversion<T, U>(T fromValue, U toValue, Func<T, LdValue> constructor,
-            LdValue.Converter<U> converter, Func<LdValue, U> getter)
-        {
-            var value = constructor(fromValue);
-            Assert.Equal(toValue, getter(value));
-            Assert.Equal(toValue, converter.ToType(value));
-        }
-        
-        [Fact]
-        public void CanGetValuesAsList()
-        {
-            Assert.Equal(new bool[] { true, false }, LdValue.Convert.Bool.ArrayFrom(new bool[] { true, false }).AsList(LdValue.Convert.Bool));
-            Assert.Equal(new bool[] { true, false }, LdValue.Convert.Bool.ArrayOf(true, false).AsList(LdValue.Convert.Bool));
-            Assert.Equal(new int[] { 1, 2 }, LdValue.Convert.Int.ArrayFrom(new int[] { 1, 2 }).AsList(LdValue.Convert.Int));
-            Assert.Equal(new int[] { 1, 2 }, LdValue.Convert.Int.ArrayOf(1, 2).AsList(LdValue.Convert.Int));
-            Assert.Equal(new long[] { 1, 2 }, LdValue.Convert.Long.ArrayFrom(new long[] { 1, 2 }).AsList(LdValue.Convert.Long));
-            Assert.Equal(new long[] { 1, 2 }, LdValue.Convert.Long.ArrayOf(1, 2).AsList(LdValue.Convert.Long));
-            Assert.Equal(new float[] { 1.0f, 2.0f }, LdValue.Convert.Float.ArrayFrom(new float[] { 1.0f, 2.0f }).AsList(LdValue.Convert.Float));
-            Assert.Equal(new float[] { 1.0f, 2.0f }, LdValue.Convert.Float.ArrayOf(1.0f, 2.0f).AsList(LdValue.Convert.Float));
-            Assert.Equal(new double[] { 1.0d, 2.0d }, LdValue.Convert.Double.ArrayFrom(new double[] { 1.0d, 2.0d }).AsList(LdValue.Convert.Double));
-            Assert.Equal(new double[] { 1.0d, 2.0d }, LdValue.Convert.Double.ArrayOf(1.0d, 2.0d).AsList(LdValue.Convert.Double));
-            Assert.Equal(new string[] { "a", "b" }, LdValue.Convert.String.ArrayFrom(new string[] { "a", "b" }).AsList(LdValue.Convert.String));
-            Assert.Equal(new string[] { "a", "b" }, LdValue.Convert.String.ArrayOf("a", "b").AsList(LdValue.Convert.String));
-            Assert.Equal(new LdValue[] { anIntValue, aStringValue },
-                LdValue.ArrayFrom(new LdValue[] { anIntValue, aStringValue }).AsList(LdValue.Convert.Json));
-            Assert.Equal(new LdValue[] { anIntValue, aStringValue },
-                LdValue.ArrayOf(anIntValue, aStringValue).AsList(LdValue.Convert.Json));
-
-#pragma warning disable 0618
-            Assert.Equal(new bool[] { true, false }, LdValue.FromJToken(new JArray { new JValue(true), new JValue(false) }).AsList(LdValue.Convert.Bool));
-            Assert.Equal(new int[] { 1, 2 }, LdValue.FromJToken(new JArray { new JValue(1), new JValue(2) }).AsList(LdValue.Convert.Int));
-            Assert.Equal(new long[] { 1, 2 }, LdValue.FromJToken(new JArray { new JValue(1L), new JValue(2L) }).AsList(LdValue.Convert.Long));
-            Assert.Equal(new float[] { 1.0f, 2.0f }, LdValue.FromJToken(new JArray { new JValue(1.0f), new JValue(2.0f) }).AsList(LdValue.Convert.Float));
-            Assert.Equal(new double[] { 1.0d, 2.0d }, LdValue.FromJToken(new JArray { new JValue(1.0d), new JValue(2.0d) }).AsList(LdValue.Convert.Double));
-            Assert.Equal(new string[] { "a", "b" }, LdValue.FromJToken(new JArray { new JValue("a"), new JValue("b") }).AsList(LdValue.Convert.String));
-            Assert.Equal(new LdValue[] { anIntValue, aStringValue }, LdValue.FromJToken(new JArray { new JValue(someInt), new JValue(someString) }).AsList(LdValue.Convert.Json));
-#pragma warning restore 0618
-
-            Assert.Equal(LdValue.Null, LdValue.Convert.Int.ArrayFrom((IEnumerable<int>)null));
-        }
-        
-        [Fact]
-        public void ListCanGetItemByIndex()
-        {
-            var v = LdValue.Convert.Int.ArrayOf(1, 2, 3);
-            var list = v.AsList(LdValue.Convert.Int);
-            Assert.Equal(2, list[1]);
-            Assert.Throws<IndexOutOfRangeException>(() => list[-1]);
-            Assert.Throws<IndexOutOfRangeException>(() => list[3]);
-        }
-
-        [Fact]
-        public void ListCanBeEnumerated()
-        {
-            var v = LdValue.Convert.Int.ArrayOf(1, 2, 3);
-            var list = v.AsList(LdValue.Convert.Int);
-            var listOut = new List<int>();
-            Assert.Equal(3, list.Count);
-            foreach (var n in list)
-            {
-                listOut.Add(n);
-            }
-            Assert.Equal(listOut, list);
-        }
-
-        [Fact]
-        public void NonArrayValuesReturnEmptyOrList()
-        {
-            var values = new LdValue[]
-            {
-                LdValue.Null,
-                aTrueBoolValue,
-                anIntValue,
-                aFloatValue,
-                aStringValue,
-                anObjectValue
-            };
-            var emptyArray = new JArray();
-            foreach (var value in values)
-            {
-                var emptyList = value.AsList(LdValue.Convert.Bool);
-                Assert.Equal(0, emptyList.Count);
-                Assert.Throws<IndexOutOfRangeException>(() => emptyList[0]);
-                foreach (var n in emptyList)
-                {
-                    Assert.True(false, "should not have enumerated an element");
-                }
-            }
-        }
-
-        [Fact]
-        public void CanGetValueAsDictionary()
-        {
-            AssertDictsEqual(MakeDictionary(true, false),
-                LdValue.Convert.Bool.ObjectFrom(MakeDictionary(true, false)).AsDictionary(LdValue.Convert.Bool));
-            AssertDictsEqual(MakeDictionary(1, 2),
-                LdValue.Convert.Int.ObjectFrom(MakeDictionary(1, 2)).AsDictionary(LdValue.Convert.Int));
-            AssertDictsEqual(MakeDictionary(1L, 2L),
-                LdValue.Convert.Long.ObjectFrom(MakeDictionary(1L, 2L)).AsDictionary(LdValue.Convert.Long));
-            AssertDictsEqual(MakeDictionary(1.0f, 2.0f),
-                LdValue.Convert.Float.ObjectFrom(MakeDictionary(1.0f, 2.0f)).AsDictionary(LdValue.Convert.Float));
-            AssertDictsEqual(MakeDictionary(1.0d, 2.0d),
-                LdValue.Convert.Double.ObjectFrom(MakeDictionary(1.0d, 2.0d)).AsDictionary(LdValue.Convert.Double));
-            AssertDictsEqual(MakeDictionary("a", "b"),
-                LdValue.Convert.String.ObjectFrom(MakeDictionary("a", "b")).AsDictionary(LdValue.Convert.String));
-            AssertDictsEqual(MakeDictionary(anIntValue, aStringValue),
-                LdValue.Convert.Json.ObjectFrom(MakeDictionary(anIntValue, aStringValue)).AsDictionary(LdValue.Convert.Json));
-            Assert.Equal(LdValue.Null, LdValue.Convert.String.ObjectFrom((IReadOnlyDictionary<string, string>)null));
-        }
-
-        [Fact]
-        public void DictionaryCanGetValueByKey()
-        {
-            var v = LdValue.Convert.Int.ObjectFrom(MakeDictionary(100, 200, 300));
-            var d = v.AsDictionary(LdValue.Convert.Int);
-            Assert.True(d.ContainsKey("2"));
-            Assert.Equal(200, d["2"]);
-            Assert.True(d.TryGetValue("1", out var n));
-            Assert.Equal(100, n);
-            Assert.False(d.ContainsKey("000"));
-            Assert.Throws<KeyNotFoundException>(() => d["000"]);
-            Assert.False(d.TryGetValue("000", out n));
-        }
-
-        [Fact]
-        public void DictionaryCanBeEnumerated()
-        {
-            var v = LdValue.Convert.Int.ObjectFrom(MakeDictionary(100, 200, 300));
-            var d = v.AsDictionary(LdValue.Convert.Int);
-            Assert.Equal(3, d.Count);
-            Assert.Equal(new string[] { "1", "2", "3" }, new List<string>(d.Keys).OrderBy(s => s));
-            Assert.Equal(new int[] { 100, 200, 300 }, new List<int>(d.Values).OrderBy(n => n));
-            Assert.Equal(new KeyValuePair<string, int>[]
-            {
-                new KeyValuePair<string, int>("1", 100),
-                new KeyValuePair<string, int>("2", 200),
-                new KeyValuePair<string, int>("3", 300),
-            }, d.OrderBy(e => e.Key));
-        }
-
-        [Fact]
-        public void NonObjectValuesReturnEmptyDictionary()
-        {
-            var values = new LdValue[]
-            {
-                LdValue.Null,
-                aTrueBoolValue,
-                anIntValue,
-                aFloatValue,
-                aStringValue,
-                anArrayValue
-            };
-            var emptyObject = new JObject();
-            foreach (var value in values)
-            {
-                var emptyDict = value.AsDictionary(LdValue.Convert.Bool);
-                Assert.Equal(0, emptyDict.Count);
-                Assert.False(emptyDict.ContainsKey("1"));
-                Assert.Throws<KeyNotFoundException>(() => emptyDict["1"]);
-                Assert.False(emptyDict.TryGetValue("1", out var b));
-                foreach (var e in emptyDict)
-                {
-                    Assert.True(false, "should not have enumerated an element");
-                }
-                Assert.Equal(new string[0], emptyDict.Keys);
-                Assert.Equal(new bool[0], emptyDict.Values);
-            }
-        }
-
-        [Fact]
-        public void SamePrimitivesWithOrWithoutJTokenAreEqual()
-        {
-            Assert.Equal(aTrueBoolValue, aTrueBoolValueFromJToken);
-            Assert.Equal(anIntValue, anIntValueFromJToken);
-            Assert.Equal(aFloatValue, aFloatValueFromJToken);
-            Assert.Equal(aStringValue, aStringValueFromJToken);
-        }
-
-        [Fact]
-        public void SamePrimitivesWithOrWithoutJTokenHaveSameHashCode()
-        {
-            Assert.Equal(aTrueBoolValue.GetHashCode(), aTrueBoolValueFromJToken.GetHashCode());
-            Assert.Equal(anIntValue.GetHashCode(), anIntValueFromJToken.GetHashCode());
-            Assert.Equal(aFloatValue.GetHashCode(), aFloatValueFromJToken.GetHashCode());
-            Assert.Equal(aStringValue.GetHashCode(), aStringValueFromJToken.GetHashCode());
-        }
-
-        [Fact]
-        public void IntAndFloatJTokensWithSameValueAreEqual()
-        {
-            Assert.Equal(LdValue.FromSafeValue(new JValue(2)),
-                LdValue.FromSafeValue(new JValue(2.0f)));
-        }
-
-        [Fact]
-        public void ComplexTypeEqualityUsesDeepEqual()
-        {
-            var a0 = LdValue.ArrayOf(LdValue.Of("a"), LdValue.ArrayOf(LdValue.Of("b")));
-            var a1 = LdValue.FromSafeValue(new JArray() { new JValue("a"),
-                new JArray() { new JValue("b") } });
-            Assert.Equal(a0, a1);
-            Assert.Equal(a0.GetHashCode(), a1.GetHashCode());
-            var o0 = LdValue.Convert.String.ObjectFrom(new Dictionary<string, string> { { "a", "b" } });
-            var o1 = LdValue.FromSafeValue(new JObject { { "a", new JValue("b") } });
-            Assert.Equal(o0, o1);
-            Assert.Equal(o0.GetHashCode(), o1.GetHashCode());
-        }
-
-        [Fact]
-        public void TestJsonSerialization()
-        {
-            Assert.Equal("null", JsonConvert.SerializeObject(LdValue.Null));
-            Assert.Equal("true", JsonConvert.SerializeObject(aTrueBoolValue));
-            Assert.Equal("true", JsonConvert.SerializeObject(aTrueBoolValueFromJToken));
-            Assert.Equal("false", JsonConvert.SerializeObject(LdValue.Of(false)));
-            Assert.Equal(someInt.ToString(), JsonConvert.SerializeObject(anIntValue));
-            Assert.Equal(someInt.ToString(), JsonConvert.SerializeObject(anIntValueFromJToken));
-            Assert.Equal(someFloat.ToString(), JsonConvert.SerializeObject(aFloatValue));
-            Assert.Equal(someFloat.ToString(), JsonConvert.SerializeObject(aFloatValueFromJToken));
-            Assert.Equal("[3]", JsonConvert.SerializeObject(anArrayValue));
-            Assert.Equal("[3]", JsonConvert.SerializeObject(anArrayValueFromJToken));
-            Assert.Equal("{\"1\":\"x\"}", JsonConvert.SerializeObject(anObjectValue));
-            Assert.Equal("{\"1\":\"x\"}", JsonConvert.SerializeObject(anObjectValueFromJToken));
-        }
-        
-        [Fact]
-        public void TestJsonDeserialization()
-        {
-            var json = "{\"a\":\"b\"}";
-            var actual = JsonConvert.DeserializeObject<LdValue>(json);
-            var expected = LdValue.Convert.String.ObjectFrom(new Dictionary<string, string> { { "a", "b" } });
-            Assert.Equal(expected, actual);
-        }
-
-        [Fact]
-        public void TestValueToJToken()
-        {
-#pragma warning disable 0618
-            Assert.Null(LdValue.Null.AsJToken());
-            Assert.Equal(new JValue(true), LdValue.Of(true).AsJToken());
-            Assert.Equal(new JValue(1), LdValue.Of(1).AsJToken());
-            Assert.Equal(new JValue(1L), LdValue.Of(1L).AsJToken());
-            Assert.Equal(new JValue(1.0f), LdValue.Of(1.0f).AsJToken());
-            Assert.Equal(new JValue(1.0d), LdValue.Of(1.0d).AsJToken());
-            Assert.Equal(new JValue("x"), LdValue.Of("x").AsJToken());
-            Assert.True(JToken.DeepEquals(new JArray { new JValue(1), new JValue(2) },
-                LdValue.Convert.Int.ArrayOf(1, 2).AsJToken()));
-            Assert.True(JToken.DeepEquals(new JObject { { "a", new JValue(1) } },
-                LdValue.Convert.Int.ObjectFrom(new Dictionary<string, int> { { "a", 1 } }).AsJToken()));
-#pragma warning restore 0618
-        }
-
-        [Fact]
-        public void TestJsonDeserializationOfNull()
-        {
-            var v = JsonConvert.DeserializeObject<LdValue>("null");
-            Assert.Null(v.InnerValue);
-        }
-
-        [Fact]
-        public void TestNullStringConstructorIsEquivalentToNullInstance()
-        {
-            Assert.Equal(LdValue.Null, LdValue.Of(null));
-        }
-
-        private static Dictionary<string, T> MakeDictionary<T>(params T[] values)
-        {
-            var ret = new Dictionary<string, T>();
-            var i = 0;
-            foreach (var v in values)
-            {
-                ret[(++i).ToString()] = v;
-            }
-            return ret;
-        }
-
-        private void AssertDictsEqual<T>(IReadOnlyDictionary<string, T> expected, IReadOnlyDictionary<string, T> actual)
-        {
-            if (expected.Count != actual.Count || expected.Except(actual).Any())
-            {
-                Assert.False(true, string.Format("expected: {0}, actual: {0}",
-                    string.Join(", ", expected.Select(e => e.Key + "=" + e.Value)),
-                    string.Join(", ", actual.Select(e => e.Key + "=" + e.Value))));
-            }
-        }
-
-    }
-}
+﻿using System;
+using System.Collections.Generic;
+using System.Linq;
+using LaunchDarkly.Client;
+using Newtonsoft.Json;
+using Newtonsoft.Json.Linq;
+using Xunit;
+
+namespace LaunchDarkly.Common.Tests
+{
+    public class LdValueTest
+    {
+        const int someInt = 3;
+        const long someLong = 3;
+        const float someFloat = 3.25f;
+        const double someDouble = 3.25d;
+        const string someString = "hi";
+        static readonly JArray someArray = new JArray() { new JValue(3) };
+        static readonly JObject someObject = new JObject() { { "1", new JValue("x") } };
+
+        static readonly LdValue aTrueBoolValue = LdValue.Of(true);
+        static readonly LdValue anIntValue = LdValue.Of(someInt);
+        static readonly LdValue aLongValue = LdValue.Of(someLong);
+        static readonly LdValue aFloatValue = LdValue.Of(someFloat);
+        static readonly LdValue aDoubleValue = LdValue.Of(someDouble);
+        static readonly LdValue aStringValue = LdValue.Of(someString);
+        static readonly LdValue aNumericLookingStringValue = LdValue.Of("3");
+        static readonly LdValue anArrayValue = LdValue.Convert.Int.ArrayOf(3);
+        static readonly LdValue anObjectValue = LdValue.Convert.String.ObjectFrom(MakeDictionary("x"));
+        static readonly LdValue aTrueBoolValueFromJToken = LdValue.FromSafeValue(new JValue(true));
+        static readonly LdValue anIntValueFromJToken = LdValue.FromSafeValue(new JValue(someInt));
+        static readonly LdValue aLongValueFromJToken = LdValue.FromSafeValue(new JValue(someLong));
+        static readonly LdValue aFloatValueFromJToken = LdValue.FromSafeValue(new JValue(someFloat));
+        static readonly LdValue aDoubleValueFromJToken = LdValue.FromSafeValue(new JValue(someDouble));
+        static readonly LdValue aStringValueFromJToken = LdValue.FromSafeValue(new JValue(someString));
+        static readonly LdValue anArrayValueFromJToken = LdValue.FromSafeValue(
+            new JArray() { new JValue(3) });
+        static readonly LdValue anObjectValueFromJToken = LdValue.FromSafeValue(
+            new JObject() { { "1", new JValue("x") } });
+
+        [Fact]
+        public void ValuesCreatedFromPrimitivesDoNotHaveJToken()
+        {
+            Assert.False(aTrueBoolValue.HasWrappedJToken);
+            Assert.False(anIntValue.HasWrappedJToken);
+            Assert.False(aLongValue.HasWrappedJToken);
+            Assert.False(aFloatValue.HasWrappedJToken);
+            Assert.False(aDoubleValue.HasWrappedJToken);
+            Assert.False(aStringValue.HasWrappedJToken);
+            Assert.False(anArrayValue.HasWrappedJToken);
+            Assert.False(anObjectValue.HasWrappedJToken);
+
+            Assert.True(anIntValueFromJToken.HasWrappedJToken);
+            Assert.True(aLongValueFromJToken.HasWrappedJToken);
+            Assert.True(aFloatValueFromJToken.HasWrappedJToken);
+            Assert.True(aDoubleValueFromJToken.HasWrappedJToken);
+            Assert.True(aStringValueFromJToken.HasWrappedJToken);
+            Assert.True(anArrayValueFromJToken.HasWrappedJToken);
+            Assert.True(anObjectValueFromJToken.HasWrappedJToken);
+
+            // Boolean is a special case where we never create a token because we reuse two static ones
+            Assert.False(aTrueBoolValueFromJToken.HasWrappedJToken);
+        }
+
+        [Fact]
+        public void DefaultValueJTokensAreReused()
+        {
+            TestValuesUseSameJTokenInstance(() => LdValue.Of(true));
+            TestValuesUseSameJTokenInstance(() => LdValue.Of(false));
+            TestValuesUseSameJTokenInstance(() => LdValue.Of((int)0));
+            TestValuesUseSameJTokenInstance(() => LdValue.Of((long)0));
+            TestValuesUseSameJTokenInstance(() => LdValue.Of((float)0));
+            TestValuesUseSameJTokenInstance(() => LdValue.Of((double)0));
+            TestValuesUseSameJTokenInstance(() => LdValue.Of(""));
+        }
+
+        private void TestValuesUseSameJTokenInstance(Func<LdValue> constructor)
+        {
+            var value1 = constructor();
+            var value2 = constructor();
+            Assert.Same(value1.InnerValue, value2.InnerValue);
+        }
+
+        [Fact]
+        public void CanGetValueAsBool()
+        {
+            Assert.Equal(LdValueType.Bool, aTrueBoolValue.Type);
+            Assert.True(aTrueBoolValue.AsBool);
+            Assert.True(LdValue.Convert.Bool.ToType(aTrueBoolValue));
+            Assert.Equal(LdValueType.Bool, aTrueBoolValueFromJToken.Type);
+            Assert.True(aTrueBoolValueFromJToken.AsBool);
+            Assert.True(LdValue.Convert.Bool.ToType(aTrueBoolValueFromJToken));
+        }
+
+        [Fact]
+        public void NonBooleanValueAsBoolIsFalse()
+        {
+            var values = new LdValue[]
+            {
+                LdValue.Null,
+                aStringValue,
+                aStringValueFromJToken,
+                anIntValue,
+                anIntValueFromJToken,
+                aLongValue,
+                aLongValueFromJToken,
+                aFloatValue,
+                aFloatValueFromJToken,
+                aDoubleValue,
+                aDoubleValueFromJToken,
+                anArrayValue,
+                anArrayValueFromJToken,
+                anObjectValue,
+                anObjectValueFromJToken
+            };
+            foreach (var value in values)
+            {
+                Assert.False(value.AsBool);
+                Assert.False(LdValue.Convert.Bool.ToType(value));
+            }
+        }
+
+        [Fact]
+        public void CanGetValueAsString()
+        {
+            Assert.Equal(LdValueType.String, aStringValue.Type);
+            Assert.Equal(someString, aStringValue.AsString);
+            Assert.Equal(someString, LdValue.Convert.String.ToType(aStringValue));
+            Assert.Equal(LdValueType.String, aStringValueFromJToken.Type);
+            Assert.Equal(someString, aStringValueFromJToken.AsString);
+            Assert.Equal(someString, LdValue.Convert.String.ToType(aStringValueFromJToken));
+        }
+
+        [Fact]
+        public void NonStringValueAsStringIsNull()
+        {
+            var values = new LdValue[]
+            {
+                LdValue.Null,
+                aTrueBoolValue,
+                aTrueBoolValueFromJToken,
+                anIntValue,
+                anIntValueFromJToken,
+                aFloatValue,
+                aFloatValueFromJToken,
+                anArrayValue,
+                anArrayValueFromJToken,
+                anObjectValue,
+                anObjectValueFromJToken
+            };
+            foreach (var value in values)
+            {
+                Assert.NotEqual(LdValueType.String, value.Type);
+                Assert.Null(value.AsString);
+                Assert.Null(LdValue.Convert.String.ToType(value));
+            }
+        }
+        
+        [Fact]
+        public void CanGetIntegerValueOfAnyNumericType()
+        {
+            TestConvertIntegerToNumericType(LdValue.Convert.Int, v => v.AsInt);
+            TestConvertIntegerToNumericType(LdValue.Convert.Long, v => v.AsLong);
+            TestConvertIntegerToNumericType(LdValue.Convert.Float, v => v.AsFloat);
+            TestConvertIntegerToNumericType(LdValue.Convert.Double, v => v.AsDouble);
+            Assert.Equal(LdValueType.Number, anIntValue.Type);
+            Assert.Equal(LdValueType.Number, anIntValueFromJToken.Type);
+            Assert.Equal(LdValueType.Number, aLongValue.Type);
+            Assert.Equal(LdValueType.Number, aLongValueFromJToken.Type);
+        }
+
+        private void TestConvertIntegerToNumericType<T>(LdValue.Converter<T> converter, Func<LdValue, T> getter)
+        {
+            var t_2 = (T)Convert.ChangeType(2, typeof(T));
+            TestTypeConversion((int)2, t_2, n => LdValue.Of(n), converter, getter);
+            TestTypeConversion((long)2, t_2, n => LdValue.Of(n), converter, getter);
+            TestTypeConversion((float)2, t_2, n => LdValue.Of(n), converter, getter);
+            TestTypeConversion((double)2, t_2, n => LdValue.Of(n), converter, getter);
+        }
+
+        [Fact]
+        public void NonIntegerValueAsIntegerRoundsToNearest()
+        {
+            TestConvertNonIntegerToIntegerType(LdValue.Convert.Int, v => v.AsInt);
+            TestConvertNonIntegerToIntegerType(LdValue.Convert.Long, v => v.AsLong);
+        }
+
+        private void TestConvertNonIntegerToIntegerType<T>(LdValue.Converter<T> converter, Func<LdValue, T> getter)
+        {
+            var t_2 = (T)Convert.ChangeType(2, typeof(T));
+            var t_3 = (T)Convert.ChangeType(3, typeof(T));
+            var t_minus_2 = (T)Convert.ChangeType(-2, typeof(T));
+            var t_minus_3 = (T)Convert.ChangeType(-3, typeof(T));
+            TestTypeConversion((float)2.25, t_2, n => LdValue.Of(n), converter, getter);
+            TestTypeConversion((double)2.25, t_2, n => LdValue.Of(n), converter, getter);
+            TestTypeConversion((float)2.75, t_3, n => LdValue.Of(n), converter, getter);
+            TestTypeConversion((double)2.75, t_3, n => LdValue.Of(n), converter, getter);
+            TestTypeConversion((float)-2.25, t_minus_2, n => LdValue.Of(n), converter, getter);
+            TestTypeConversion((double)-2.25, t_minus_2, n => LdValue.Of(n), converter, getter);
+            TestTypeConversion((float)-2.75, t_minus_3, n => LdValue.Of(n), converter, getter);
+            TestTypeConversion((double)-2.75, t_minus_3, n => LdValue.Of(n), converter, getter);
+        }
+        
+        [Fact]
+        public void CanGetNonIntegerValueAsFloatingPoint()
+        {
+            TestTypeConversion(2.5f, 2.5f, n => LdValue.Of(n), LdValue.Convert.Float, v => v.AsFloat);
+            TestTypeConversion(2.5d, 2.5f, n => LdValue.Of(n), LdValue.Convert.Float, v => v.AsFloat);
+            TestTypeConversion(2.5d, 2.5d, n => LdValue.Of(n), LdValue.Convert.Double, v => v.AsDouble);
+            TestTypeConversion(2.5d, 2.5d, n => LdValue.Of(n), LdValue.Convert.Double, v => v.AsDouble);
+            Assert.Equal(LdValueType.Number, aFloatValue.Type);
+            Assert.Equal(LdValueType.Number, aFloatValueFromJToken.Type);
+            Assert.Equal(LdValueType.Number, aDoubleValue.Type);
+            Assert.Equal(LdValueType.Number, aDoubleValueFromJToken.Type);
+        }
+        
+        [Fact]
+        public void NonNumericValueAsNumberIsZero()
+        {
+            TestNonNumericValueAsNumericTypeIsZero(LdValue.Convert.Int, v => v.AsInt, 0);
+            TestNonNumericValueAsNumericTypeIsZero(LdValue.Convert.Long, v => v.AsLong, 0);
+            TestNonNumericValueAsNumericTypeIsZero(LdValue.Convert.Float, v => v.AsFloat, 0);
+            TestNonNumericValueAsNumericTypeIsZero(LdValue.Convert.Double, v => v.AsDouble, 0);
+        }
+        
+        private void TestNonNumericValueAsNumericTypeIsZero<T>(LdValue.Converter<T> converter,
+            Func<LdValue, T> getter, T zero)
+        {
+            var values = new LdValue[]
+            {
+                LdValue.Null,
+                aTrueBoolValue,
+                aTrueBoolValueFromJToken,
+                aStringValue,
+                aStringValueFromJToken,
+                aNumericLookingStringValue,
+                anArrayValue,
+                anArrayValueFromJToken,
+                anObjectValue,
+                anObjectValueFromJToken
+            };
+            foreach (var value in values)
+            {
+                Assert.Equal(zero, getter(value));
+                Assert.Equal(zero, converter.ToType(value));
+            }
+        }
+
+        private void TestTypeConversion<T, U>(T fromValue, U toValue, Func<T, LdValue> constructor,
+            LdValue.Converter<U> converter, Func<LdValue, U> getter)
+        {
+            var value = constructor(fromValue);
+            Assert.Equal(toValue, getter(value));
+            Assert.Equal(toValue, converter.ToType(value));
+        }
+        
+        [Fact]
+        public void CanGetValuesAsList()
+        {
+            Assert.Equal(new bool[] { true, false }, LdValue.Convert.Bool.ArrayFrom(new bool[] { true, false }).AsList(LdValue.Convert.Bool));
+            Assert.Equal(new bool[] { true, false }, LdValue.Convert.Bool.ArrayOf(true, false).AsList(LdValue.Convert.Bool));
+            Assert.Equal(new int[] { 1, 2 }, LdValue.Convert.Int.ArrayFrom(new int[] { 1, 2 }).AsList(LdValue.Convert.Int));
+            Assert.Equal(new int[] { 1, 2 }, LdValue.Convert.Int.ArrayOf(1, 2).AsList(LdValue.Convert.Int));
+            Assert.Equal(new long[] { 1, 2 }, LdValue.Convert.Long.ArrayFrom(new long[] { 1, 2 }).AsList(LdValue.Convert.Long));
+            Assert.Equal(new long[] { 1, 2 }, LdValue.Convert.Long.ArrayOf(1, 2).AsList(LdValue.Convert.Long));
+            Assert.Equal(new float[] { 1.0f, 2.0f }, LdValue.Convert.Float.ArrayFrom(new float[] { 1.0f, 2.0f }).AsList(LdValue.Convert.Float));
+            Assert.Equal(new float[] { 1.0f, 2.0f }, LdValue.Convert.Float.ArrayOf(1.0f, 2.0f).AsList(LdValue.Convert.Float));
+            Assert.Equal(new double[] { 1.0d, 2.0d }, LdValue.Convert.Double.ArrayFrom(new double[] { 1.0d, 2.0d }).AsList(LdValue.Convert.Double));
+            Assert.Equal(new double[] { 1.0d, 2.0d }, LdValue.Convert.Double.ArrayOf(1.0d, 2.0d).AsList(LdValue.Convert.Double));
+            Assert.Equal(new string[] { "a", "b" }, LdValue.Convert.String.ArrayFrom(new string[] { "a", "b" }).AsList(LdValue.Convert.String));
+            Assert.Equal(new string[] { "a", "b" }, LdValue.Convert.String.ArrayOf("a", "b").AsList(LdValue.Convert.String));
+            Assert.Equal(new LdValue[] { anIntValue, aStringValue },
+                LdValue.ArrayFrom(new LdValue[] { anIntValue, aStringValue }).AsList(LdValue.Convert.Json));
+            Assert.Equal(new LdValue[] { anIntValue, aStringValue },
+                LdValue.ArrayOf(anIntValue, aStringValue).AsList(LdValue.Convert.Json));
+
+#pragma warning disable 0618
+            Assert.Equal(new bool[] { true, false }, LdValue.FromSafeValue(new JArray { new JValue(true), new JValue(false) }).AsList(LdValue.Convert.Bool));
+            Assert.Equal(new int[] { 1, 2 }, LdValue.FromSafeValue(new JArray { new JValue(1), new JValue(2) }).AsList(LdValue.Convert.Int));
+            Assert.Equal(new long[] { 1, 2 }, LdValue.FromSafeValue(new JArray { new JValue(1L), new JValue(2L) }).AsList(LdValue.Convert.Long));
+            Assert.Equal(new float[] { 1.0f, 2.0f }, LdValue.FromSafeValue(new JArray { new JValue(1.0f), new JValue(2.0f) }).AsList(LdValue.Convert.Float));
+            Assert.Equal(new double[] { 1.0d, 2.0d }, LdValue.FromSafeValue(new JArray { new JValue(1.0d), new JValue(2.0d) }).AsList(LdValue.Convert.Double));
+            Assert.Equal(new string[] { "a", "b" }, LdValue.FromSafeValue(new JArray { new JValue("a"), new JValue("b") }).AsList(LdValue.Convert.String));
+            Assert.Equal(new LdValue[] { anIntValue, aStringValue }, LdValue.FromSafeValue(new JArray { new JValue(someInt), new JValue(someString) }).AsList(LdValue.Convert.Json));
+#pragma warning restore 0618
+
+            Assert.Equal(LdValue.Null, LdValue.Convert.Int.ArrayFrom((IEnumerable<int>)null));
+        }
+        
+        [Fact]
+        public void ListCanGetItemByIndex()
+        {
+            var v = LdValue.Convert.Int.ArrayOf(1, 2, 3);
+            var list = v.AsList(LdValue.Convert.Int);
+            Assert.Equal(2, list[1]);
+            Assert.Throws<IndexOutOfRangeException>(() => list[-1]);
+            Assert.Throws<IndexOutOfRangeException>(() => list[3]);
+        }
+
+        [Fact]
+        public void ListCanBeEnumerated()
+        {
+            var v = LdValue.Convert.Int.ArrayOf(1, 2, 3);
+            var list = v.AsList(LdValue.Convert.Int);
+            var listOut = new List<int>();
+            Assert.Equal(3, list.Count);
+            foreach (var n in list)
+            {
+                listOut.Add(n);
+            }
+            Assert.Equal(listOut, list);
+        }
+
+        [Fact]
+        public void NonArrayValuesReturnEmptyOrList()
+        {
+            var values = new LdValue[]
+            {
+                LdValue.Null,
+                aTrueBoolValue,
+                anIntValue,
+                aFloatValue,
+                aStringValue,
+                anObjectValue
+            };
+            var emptyArray = new JArray();
+            foreach (var value in values)
+            {
+                var emptyList = value.AsList(LdValue.Convert.Bool);
+                Assert.Equal(0, emptyList.Count);
+                Assert.Throws<IndexOutOfRangeException>(() => emptyList[0]);
+                foreach (var n in emptyList)
+                {
+                    Assert.True(false, "should not have enumerated an element");
+                }
+            }
+        }
+
+        [Fact]
+        public void CanGetValueAsDictionary()
+        {
+            AssertDictsEqual(MakeDictionary(true, false),
+                LdValue.Convert.Bool.ObjectFrom(MakeDictionary(true, false)).AsDictionary(LdValue.Convert.Bool));
+            AssertDictsEqual(MakeDictionary(1, 2),
+                LdValue.Convert.Int.ObjectFrom(MakeDictionary(1, 2)).AsDictionary(LdValue.Convert.Int));
+            AssertDictsEqual(MakeDictionary(1L, 2L),
+                LdValue.Convert.Long.ObjectFrom(MakeDictionary(1L, 2L)).AsDictionary(LdValue.Convert.Long));
+            AssertDictsEqual(MakeDictionary(1.0f, 2.0f),
+                LdValue.Convert.Float.ObjectFrom(MakeDictionary(1.0f, 2.0f)).AsDictionary(LdValue.Convert.Float));
+            AssertDictsEqual(MakeDictionary(1.0d, 2.0d),
+                LdValue.Convert.Double.ObjectFrom(MakeDictionary(1.0d, 2.0d)).AsDictionary(LdValue.Convert.Double));
+            AssertDictsEqual(MakeDictionary("a", "b"),
+                LdValue.Convert.String.ObjectFrom(MakeDictionary("a", "b")).AsDictionary(LdValue.Convert.String));
+            AssertDictsEqual(MakeDictionary(anIntValue, aStringValue),
+                LdValue.Convert.Json.ObjectFrom(MakeDictionary(anIntValue, aStringValue)).AsDictionary(LdValue.Convert.Json));
+            Assert.Equal(LdValue.Null, LdValue.Convert.String.ObjectFrom((IReadOnlyDictionary<string, string>)null));
+        }
+
+        [Fact]
+        public void DictionaryCanGetValueByKey()
+        {
+            var v = LdValue.Convert.Int.ObjectFrom(MakeDictionary(100, 200, 300));
+            var d = v.AsDictionary(LdValue.Convert.Int);
+            Assert.True(d.ContainsKey("2"));
+            Assert.Equal(200, d["2"]);
+            Assert.True(d.TryGetValue("1", out var n));
+            Assert.Equal(100, n);
+            Assert.False(d.ContainsKey("000"));
+            Assert.Throws<KeyNotFoundException>(() => d["000"]);
+            Assert.False(d.TryGetValue("000", out n));
+        }
+
+        [Fact]
+        public void DictionaryCanBeEnumerated()
+        {
+            var v = LdValue.Convert.Int.ObjectFrom(MakeDictionary(100, 200, 300));
+            var d = v.AsDictionary(LdValue.Convert.Int);
+            Assert.Equal(3, d.Count);
+            Assert.Equal(new string[] { "1", "2", "3" }, new List<string>(d.Keys).OrderBy(s => s));
+            Assert.Equal(new int[] { 100, 200, 300 }, new List<int>(d.Values).OrderBy(n => n));
+            Assert.Equal(new KeyValuePair<string, int>[]
+            {
+                new KeyValuePair<string, int>("1", 100),
+                new KeyValuePair<string, int>("2", 200),
+                new KeyValuePair<string, int>("3", 300),
+            }, d.OrderBy(e => e.Key));
+        }
+
+        [Fact]
+        public void NonObjectValuesReturnEmptyDictionary()
+        {
+            var values = new LdValue[]
+            {
+                LdValue.Null,
+                aTrueBoolValue,
+                anIntValue,
+                aFloatValue,
+                aStringValue,
+                anArrayValue
+            };
+            var emptyObject = new JObject();
+            foreach (var value in values)
+            {
+                var emptyDict = value.AsDictionary(LdValue.Convert.Bool);
+                Assert.Equal(0, emptyDict.Count);
+                Assert.False(emptyDict.ContainsKey("1"));
+                Assert.Throws<KeyNotFoundException>(() => emptyDict["1"]);
+                Assert.False(emptyDict.TryGetValue("1", out var b));
+                foreach (var e in emptyDict)
+                {
+                    Assert.True(false, "should not have enumerated an element");
+                }
+                Assert.Equal(new string[0], emptyDict.Keys);
+                Assert.Equal(new bool[0], emptyDict.Values);
+            }
+        }
+
+        [Fact]
+        public void SamePrimitivesWithOrWithoutJTokenAreEqual()
+        {
+            Assert.Equal(aTrueBoolValue, aTrueBoolValueFromJToken);
+            Assert.Equal(anIntValue, anIntValueFromJToken);
+            Assert.Equal(aFloatValue, aFloatValueFromJToken);
+            Assert.Equal(aStringValue, aStringValueFromJToken);
+        }
+
+        [Fact]
+        public void SamePrimitivesWithOrWithoutJTokenHaveSameHashCode()
+        {
+            Assert.Equal(aTrueBoolValue.GetHashCode(), aTrueBoolValueFromJToken.GetHashCode());
+            Assert.Equal(anIntValue.GetHashCode(), anIntValueFromJToken.GetHashCode());
+            Assert.Equal(aFloatValue.GetHashCode(), aFloatValueFromJToken.GetHashCode());
+            Assert.Equal(aStringValue.GetHashCode(), aStringValueFromJToken.GetHashCode());
+        }
+
+        [Fact]
+        public void IntAndFloatJTokensWithSameValueAreEqual()
+        {
+            Assert.Equal(LdValue.FromSafeValue(new JValue(2)),
+                LdValue.FromSafeValue(new JValue(2.0f)));
+        }
+
+        [Fact]
+        public void ComplexTypeEqualityUsesDeepEqual()
+        {
+            var a0 = LdValue.ArrayOf(LdValue.Of("a"), LdValue.ArrayOf(LdValue.Of("b")));
+            var a1 = LdValue.FromSafeValue(new JArray() { new JValue("a"),
+                new JArray() { new JValue("b") } });
+            Assert.Equal(a0, a1);
+            Assert.Equal(a0.GetHashCode(), a1.GetHashCode());
+            var o0 = LdValue.Convert.String.ObjectFrom(new Dictionary<string, string> { { "a", "b" } });
+            var o1 = LdValue.FromSafeValue(new JObject { { "a", new JValue("b") } });
+            Assert.Equal(o0, o1);
+            Assert.Equal(o0.GetHashCode(), o1.GetHashCode());
+        }
+
+        [Fact]
+        public void TestJsonSerialization()
+        {
+            Assert.Equal("null", JsonConvert.SerializeObject(LdValue.Null));
+            Assert.Equal("true", JsonConvert.SerializeObject(aTrueBoolValue));
+            Assert.Equal("true", JsonConvert.SerializeObject(aTrueBoolValueFromJToken));
+            Assert.Equal("false", JsonConvert.SerializeObject(LdValue.Of(false)));
+            Assert.Equal(someInt.ToString(), JsonConvert.SerializeObject(anIntValue));
+            Assert.Equal(someInt.ToString(), JsonConvert.SerializeObject(anIntValueFromJToken));
+            Assert.Equal(someFloat.ToString(), JsonConvert.SerializeObject(aFloatValue));
+            Assert.Equal(someFloat.ToString(), JsonConvert.SerializeObject(aFloatValueFromJToken));
+            Assert.Equal("[3]", JsonConvert.SerializeObject(anArrayValue));
+            Assert.Equal("[3]", JsonConvert.SerializeObject(anArrayValueFromJToken));
+            Assert.Equal("{\"1\":\"x\"}", JsonConvert.SerializeObject(anObjectValue));
+            Assert.Equal("{\"1\":\"x\"}", JsonConvert.SerializeObject(anObjectValueFromJToken));
+        }
+        
+        [Fact]
+        public void TestJsonDeserialization()
+        {
+            var json = "{\"a\":\"b\"}";
+            var actual = JsonConvert.DeserializeObject<LdValue>(json);
+            var expected = LdValue.Convert.String.ObjectFrom(new Dictionary<string, string> { { "a", "b" } });
+            Assert.Equal(expected, actual);
+        }
+
+        [Fact]
+        public void TestValueToJToken()
+        {
+#pragma warning disable 0618
+            Assert.Null(LdValue.Null.InnerValue);
+            Assert.Equal(new JValue(true), LdValue.Of(true).InnerValue);
+            Assert.Equal(new JValue(1), LdValue.Of(1).InnerValue);
+            Assert.Equal(new JValue(1L), LdValue.Of(1L).InnerValue);
+            Assert.Equal(new JValue(1.0f), LdValue.Of(1.0f).InnerValue);
+            Assert.Equal(new JValue(1.0d), LdValue.Of(1.0d).InnerValue);
+            Assert.Equal(new JValue("x"), LdValue.Of("x").InnerValue);
+            Assert.True(JToken.DeepEquals(new JArray { new JValue(1), new JValue(2) },
+                LdValue.Convert.Int.ArrayOf(1, 2).InnerValue));
+            Assert.True(JToken.DeepEquals(new JObject { { "a", new JValue(1) } },
+                LdValue.Convert.Int.ObjectFrom(new Dictionary<string, int> { { "a", 1 } }).InnerValue));
+#pragma warning restore 0618
+        }
+
+        [Fact]
+        public void TestJsonDeserializationOfNull()
+        {
+            var v = JsonConvert.DeserializeObject<LdValue>("null");
+            Assert.Null(v.InnerValue);
+        }
+
+        [Fact]
+        public void TestNullStringConstructorIsEquivalentToNullInstance()
+        {
+            Assert.Equal(LdValue.Null, LdValue.Of(null));
+        }
+
+        private static Dictionary<string, T> MakeDictionary<T>(params T[] values)
+        {
+            var ret = new Dictionary<string, T>();
+            var i = 0;
+            foreach (var v in values)
+            {
+                ret[(++i).ToString()] = v;
+            }
+            return ret;
+        }
+
+        private void AssertDictsEqual<T>(IReadOnlyDictionary<string, T> expected, IReadOnlyDictionary<string, T> actual)
+        {
+            if (expected.Count != actual.Count || expected.Except(actual).Any())
+            {
+                Assert.False(true, string.Format("expected: {0}, actual: {0}",
+                    string.Join(", ", expected.Select(e => e.Key + "=" + e.Value)),
+                    string.Join(", ", actual.Select(e => e.Key + "=" + e.Value))));
+            }
+        }
+
+    }
+}