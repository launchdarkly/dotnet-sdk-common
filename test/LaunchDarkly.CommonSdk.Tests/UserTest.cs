﻿using LaunchDarkly.Client;
using Xunit;

namespace LaunchDarkly.Common.Tests
{
    public class UserTest
    {
        private const string key = "UserKey";
        
        public static readonly User UserToCopy = User.Builder("userkey")
                .SecondaryKey("s")
                .IPAddress("1")
                .Country("US")
                .FirstName("f")
                .LastName("l")
                .Name("n")
                .Avatar("a")
                .Email("e")
                .Custom("c1", "v1")
                .Custom("c2", "v2").AsPrivateAttribute()
<<<<<<< HEAD
                .Build();
        
        [Fact]
        public void UserWithKeySetsKey()
        {
            var user = User.WithKey(key);
            Assert.Equal(key, user.Key);
=======
                .Build();

        [Fact]
        public void ConstructorSetsKey()
        {
#pragma warning disable 618
            var user = new User(key);
#pragma warning restore 618
            Assert.Equal(key, user.Key);
        }

        [Fact]
        public void UserWithKeySetsKey()
        {
            var user = User.WithKey(key);
            Assert.Equal(key, user.Key);
>>>>>>> 957a90b6
        }
        
        [Fact]
        public void TestPropertyDefaults()
        {
            var user = User.WithKey(key);
            Assert.Null(user.SecondaryKey);
            Assert.Null(user.IPAddress);
            Assert.Null(user.Country);
            Assert.Null(user.FirstName);
            Assert.Null(user.LastName);
            Assert.Null(user.Name);
            Assert.Null(user.Avatar);
            Assert.Null(user.Email);
            Assert.NotNull(user.Custom);
            Assert.Equal(0, user.Custom.Count);
<<<<<<< HEAD
            Assert.NotNull(user.PrivateAttributeNames);
            Assert.Equal(0, user.PrivateAttributeNames.Count);
=======
            Assert.Null(user.PrivateAttributeNames);
        }

        [Fact]
        public void SettingDeprecatedIpSetsIP()
        {
            var ip = "1.2.3.4";
            var user = User.WithKey(key);
#pragma warning disable 618
            user.IpAddress = ip;
#pragma warning restore 618
            Assert.Equal(ip, user.IPAddress);
>>>>>>> 957a90b6
        }
        
        [Fact]
        public void TestEmptyImmutableCollectionsAreReused()
        {
<<<<<<< HEAD
            var user0 = User.WithKey("a");
            var user1 = User.WithKey("b");
            Assert.Same(user0.Custom, user1.Custom);
            Assert.Same(user0.PrivateAttributeNames, user1.PrivateAttributeNames);
=======
            var ip = "1.2.3.4";
            var user = User.WithKey(key);
            user.IPAddress = ip;
#pragma warning disable 618
            Assert.Equal(ip, user.IpAddress);
#pragma warning restore 618
>>>>>>> 957a90b6
        }

        [Fact]
        public void TestUserSelfEquality()
        {
            Assert.True(UserToCopy.Equals(UserToCopy));
        }
<<<<<<< HEAD
=======
        
        [Fact]
        public void TestUserEqualityWithCopyConstructor()
        {
#pragma warning disable 618
            User copy = new User(UserToCopy);
#pragma warning restore 618
            Assert.NotSame(UserToCopy, copy);
            Assert.True(copy.Equals(UserToCopy));
            Assert.True(UserToCopy.Equals(copy));
            Assert.Equal(UserToCopy.GetHashCode(), copy.GetHashCode());
        }
>>>>>>> 957a90b6
    }
}
<|MERGE_RESOLUTION|>--- conflicted
+++ resolved
@@ -1,121 +1,63 @@
-﻿using LaunchDarkly.Client;
-using Xunit;
-
-namespace LaunchDarkly.Common.Tests
-{
-    public class UserTest
-    {
-        private const string key = "UserKey";
-        
-        public static readonly User UserToCopy = User.Builder("userkey")
-                .SecondaryKey("s")
-                .IPAddress("1")
-                .Country("US")
-                .FirstName("f")
-                .LastName("l")
-                .Name("n")
-                .Avatar("a")
-                .Email("e")
-                .Custom("c1", "v1")
-                .Custom("c2", "v2").AsPrivateAttribute()
-<<<<<<< HEAD
-                .Build();
-        
-        [Fact]
-        public void UserWithKeySetsKey()
-        {
-            var user = User.WithKey(key);
-            Assert.Equal(key, user.Key);
-=======
-                .Build();
-
-        [Fact]
-        public void ConstructorSetsKey()
-        {
-#pragma warning disable 618
-            var user = new User(key);
-#pragma warning restore 618
-            Assert.Equal(key, user.Key);
-        }
-
-        [Fact]
-        public void UserWithKeySetsKey()
-        {
-            var user = User.WithKey(key);
-            Assert.Equal(key, user.Key);
->>>>>>> 957a90b6
-        }
-        
-        [Fact]
-        public void TestPropertyDefaults()
-        {
-            var user = User.WithKey(key);
-            Assert.Null(user.SecondaryKey);
-            Assert.Null(user.IPAddress);
-            Assert.Null(user.Country);
-            Assert.Null(user.FirstName);
-            Assert.Null(user.LastName);
-            Assert.Null(user.Name);
-            Assert.Null(user.Avatar);
-            Assert.Null(user.Email);
-            Assert.NotNull(user.Custom);
-            Assert.Equal(0, user.Custom.Count);
-<<<<<<< HEAD
-            Assert.NotNull(user.PrivateAttributeNames);
-            Assert.Equal(0, user.PrivateAttributeNames.Count);
-=======
-            Assert.Null(user.PrivateAttributeNames);
-        }
-
-        [Fact]
-        public void SettingDeprecatedIpSetsIP()
-        {
-            var ip = "1.2.3.4";
-            var user = User.WithKey(key);
-#pragma warning disable 618
-            user.IpAddress = ip;
-#pragma warning restore 618
-            Assert.Equal(ip, user.IPAddress);
->>>>>>> 957a90b6
-        }
-        
-        [Fact]
-        public void TestEmptyImmutableCollectionsAreReused()
-        {
-<<<<<<< HEAD
-            var user0 = User.WithKey("a");
-            var user1 = User.WithKey("b");
-            Assert.Same(user0.Custom, user1.Custom);
-            Assert.Same(user0.PrivateAttributeNames, user1.PrivateAttributeNames);
-=======
-            var ip = "1.2.3.4";
-            var user = User.WithKey(key);
-            user.IPAddress = ip;
-#pragma warning disable 618
-            Assert.Equal(ip, user.IpAddress);
-#pragma warning restore 618
->>>>>>> 957a90b6
-        }
-
-        [Fact]
-        public void TestUserSelfEquality()
-        {
-            Assert.True(UserToCopy.Equals(UserToCopy));
-        }
-<<<<<<< HEAD
-=======
-        
-        [Fact]
-        public void TestUserEqualityWithCopyConstructor()
-        {
-#pragma warning disable 618
-            User copy = new User(UserToCopy);
-#pragma warning restore 618
-            Assert.NotSame(UserToCopy, copy);
-            Assert.True(copy.Equals(UserToCopy));
-            Assert.True(UserToCopy.Equals(copy));
-            Assert.Equal(UserToCopy.GetHashCode(), copy.GetHashCode());
-        }
->>>>>>> 957a90b6
-    }
-}
+﻿using LaunchDarkly.Client;
+using Xunit;
+
+namespace LaunchDarkly.Common.Tests
+{
+    public class UserTest
+    {
+        private const string key = "UserKey";
+        
+        public static readonly User UserToCopy = User.Builder("userkey")
+                .SecondaryKey("s")
+                .IPAddress("1")
+                .Country("US")
+                .FirstName("f")
+                .LastName("l")
+                .Name("n")
+                .Avatar("a")
+                .Email("e")
+                .Custom("c1", "v1")
+                .Custom("c2", "v2").AsPrivateAttribute()
+                .Build();
+        
+        [Fact]
+        public void UserWithKeySetsKey()
+        {
+            var user = User.WithKey(key);
+            Assert.Equal(key, user.Key);
+        }
+        
+        [Fact]
+        public void TestPropertyDefaults()
+        {
+            var user = User.WithKey(key);
+            Assert.Null(user.SecondaryKey);
+            Assert.Null(user.IPAddress);
+            Assert.Null(user.Country);
+            Assert.Null(user.FirstName);
+            Assert.Null(user.LastName);
+            Assert.Null(user.Name);
+            Assert.Null(user.Avatar);
+            Assert.Null(user.Email);
+            Assert.NotNull(user.Custom);
+            Assert.Equal(0, user.Custom.Count);
+            Assert.NotNull(user.PrivateAttributeNames);
+            Assert.Equal(0, user.PrivateAttributeNames.Count);
+        }
+        
+        [Fact]
+        public void TestEmptyImmutableCollectionsAreReused()
+        {
+            var user0 = User.WithKey("a");
+            var user1 = User.WithKey("b");
+            Assert.Same(user0.Custom, user1.Custom);
+            Assert.Same(user0.PrivateAttributeNames, user1.PrivateAttributeNames);
+        }
+
+        [Fact]
+        public void TestUserSelfEquality()
+        {
+            Assert.True(UserToCopy.Equals(UserToCopy));
+        }
+    }
+}