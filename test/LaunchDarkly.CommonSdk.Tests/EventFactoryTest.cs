--- conflicted
+++ resolved
@@ -1,233 +1,217 @@
-﻿using LaunchDarkly.Client;
-using Newtonsoft.Json.Linq;
-using System;
-using Xunit;
-
-namespace LaunchDarkly.Common.Tests
-{
-    public class EventFactoryTest
-    {
-        private static readonly User user = User.WithKey("user-key");
-<<<<<<< HEAD
-        private static readonly JToken resultVal = new JValue("result");
-        private static readonly JToken defaultVal = new JValue("default");
-=======
-        private static readonly ImmutableJsonValue resultVal = ImmutableJsonValue.Of("result");
-        private static readonly ImmutableJsonValue defaultVal = ImmutableJsonValue.Of("default");
->>>>>>> 00974481
-
-        private long TimeNow()
-        {
-            return Util.GetUnixTimestampMillis(DateTime.UtcNow);
-        }
-
-        [Fact]
-        public void EventFactoryGetsTimestamp()
-        {
-            var time0 = TimeNow();
-            var time1 = EventFactory.Default.GetTimestamp();
-            var time2 = EventFactory.DefaultWithReasons.GetTimestamp();
-            Assert.NotEqual(0, time0);
-            Assert.True(time1 >= time0);
-            Assert.True(time2 >= time1);
-        }
-
-        [Fact]
-        public void FeatureEventHasBasicProperties()
-        {
-            var time = TimeNow();
-            var flag = new FlagEventPropertiesBuilder("flag-key").Version(100).Build();
-            var result = new EvaluationDetail<ImmutableJsonValue>(resultVal, 1, EvaluationReason.Fallthrough.Instance);
-            var e = EventFactory.Default.NewFeatureRequestEvent(flag, user, result, defaultVal);
-            Assert.True(e.CreationDate >= time);
-            Assert.Equal(flag.Key, e.Key);
-            Assert.Same(user, e.User);
-            Assert.Equal(flag.EventVersion, e.Version);
-            Assert.Equal(result.VariationIndex, e.Variation);
-            Assert.Equal(result.Value, e.ImmutableJsonValue);
-            Assert.Equal(defaultVal, e.ImmutableJsonDefault);
-            Assert.Null(e.PrereqOf);
-            Assert.Null(e.Reason);
-            Assert.False(e.TrackEvents);
-            Assert.Null(e.DebugEventsUntilDate);
-        }
-
-        [Fact]
-        public void FeatureEventUsesTrackAndDebugPropertiesFromFlag()
-        {
-            var flag = new FlagEventPropertiesBuilder("flag-key").Version(100)
-                .TrackEvents(true).DebugEventsUntilDate(1000).Build();
-            var result = new EvaluationDetail<ImmutableJsonValue>(resultVal, 1, EvaluationReason.Fallthrough.Instance);
-            var e = EventFactory.Default.NewFeatureRequestEvent(flag, user, result, defaultVal);
-            Assert.True(e.TrackEvents);
-            Assert.Equal(1000, e.DebugEventsUntilDate);
-        }
-
-        [Fact]
-        public void FeatureEventHasReasonWhenUsingFactoryWithReason()
-        {
-            var flag = new FlagEventPropertiesBuilder("flag-key").Version(100).Build();
-            var result = new EvaluationDetail<ImmutableJsonValue>(resultVal, 1, EvaluationReason.Fallthrough.Instance);
-            var e = EventFactory.DefaultWithReasons.NewFeatureRequestEvent(flag, user, result, defaultVal);
-            Assert.Equal(result.Reason, e.Reason);
-        }
-
-        [Fact]
-        public void FeatureEventHasTrackEventsAndReasonForExperiment()
-        {
-            var flag = new FlagEventPropertiesBuilder("flag-key").Version(100)
-                .ExperimentReason(EvaluationReason.Fallthrough.Instance)
-                .Build();
-            var result = new EvaluationDetail<ImmutableJsonValue>(resultVal, 1, EvaluationReason.Fallthrough.Instance);
-            var e = EventFactory.Default.NewFeatureRequestEvent(flag, user, result, defaultVal);
-            Assert.Equal(result.Reason, e.Reason);
-            Assert.True(e.TrackEvents);
-        }
-
-        [Fact]
-        public void DefaultFeatureEventHasBasicProperties()
-        {
-            var time = TimeNow();
-            var flag = new FlagEventPropertiesBuilder("flag-key").Version(100).Build();
-            var err = EvaluationErrorKind.EXCEPTION;
-            var result = new EvaluationDetail<ImmutableJsonValue>(resultVal, 1, EvaluationReason.Fallthrough.Instance);
-            var e = EventFactory.Default.NewDefaultFeatureRequestEvent(flag, user, defaultVal, err);
-            Assert.True(e.CreationDate >= time);
-            Assert.Equal(flag.Key, e.Key);
-            Assert.Same(user, e.User);
-            Assert.Equal(flag.EventVersion, e.Version);
-            Assert.Null(e.Variation);
-            Assert.Equal(defaultVal, e.ImmutableJsonValue);
-            Assert.Equal(defaultVal, e.ImmutableJsonDefault);
-            Assert.Null(e.PrereqOf);
-            Assert.Null(e.Reason);
-            Assert.False(e.TrackEvents);
-            Assert.Null(e.DebugEventsUntilDate);
-        }
-
-        [Fact]
-        public void DefaultFeatureEventUsesTrackAndDebugPropertiesFromFlag()
-        {
-            var flag = new FlagEventPropertiesBuilder("flag-key").Version(100)
-                .TrackEvents(true).DebugEventsUntilDate(1000).Build();
-            var err = EvaluationErrorKind.EXCEPTION;
-            var result = new EvaluationDetail<ImmutableJsonValue>(resultVal, 1, EvaluationReason.Fallthrough.Instance);
-            var e = EventFactory.Default.NewDefaultFeatureRequestEvent(flag, user, defaultVal, err);
-            Assert.True(e.TrackEvents);
-            Assert.Equal(1000, e.DebugEventsUntilDate);
-        }
-
-        [Fact]
-        public void DefaultFeatureEventHasReasonWhenUsingFactoryWithReason()
-        {
-            var flag = new FlagEventPropertiesBuilder("flag-key").Version(100).Build();
-            var err = EvaluationErrorKind.EXCEPTION;
-            var e = EventFactory.DefaultWithReasons.NewDefaultFeatureRequestEvent(flag, user, defaultVal, err);
-            Assert.Equal(new EvaluationReason.Error(err), e.Reason);
-        }
-
-        [Fact]
-        public void UnknownFeatureEventHasBasicProperties()
-        {
-            var time = TimeNow();
-            var err = EvaluationErrorKind.FLAG_NOT_FOUND;
-            var e = EventFactory.Default.NewUnknownFeatureRequestEvent("flag-key", user, defaultVal, err);
-            Assert.True(e.CreationDate >= time);
-            Assert.Equal("flag-key", e.Key);
-            Assert.Same(user, e.User);
-            Assert.Null(e.Version);
-            Assert.Null(e.Variation);
-            Assert.Equal(defaultVal, e.ImmutableJsonValue);
-            Assert.Equal(defaultVal, e.ImmutableJsonDefault);
-            Assert.Null(e.PrereqOf);
-            Assert.Null(e.Reason);
-            Assert.False(e.TrackEvents);
-            Assert.Null(e.DebugEventsUntilDate);
-        }
-
-        [Fact]
-        public void UnknownFeatureEventHasReasonWhenUsingFactoryWithReason()
-        {
-            var err = EvaluationErrorKind.FLAG_NOT_FOUND;
-            var e = EventFactory.DefaultWithReasons.NewUnknownFeatureRequestEvent("flag-key", user, defaultVal, err);
-            Assert.Equal(new EvaluationReason.Error(err), e.Reason);
-        }
-        
-        [Fact]
-        public void PrerequisiteFeatureEventHasBasicProperties()
-        {
-            var time = TimeNow();
-            var parentFlag = new FlagEventPropertiesBuilder("flag-key").Version(100).Build();
-            var flag = new FlagEventPropertiesBuilder("prereq-key").Version(100).Build();
-            var result = new EvaluationDetail<ImmutableJsonValue>(resultVal, 1, EvaluationReason.Fallthrough.Instance);
-            var e = EventFactory.Default.NewPrerequisiteFeatureRequestEvent(flag, user, result, parentFlag);
-            Assert.True(e.CreationDate >= time);
-            Assert.Equal("prereq-key", e.Key);
-            Assert.Same(user, e.User);
-            Assert.Equal(flag.EventVersion, e.Version);
-            Assert.Equal(result.VariationIndex, e.Variation);
-            Assert.Equal(result.Value, e.ImmutableJsonValue);
-            Assert.Equal(ImmutableJsonValue.Null, e.ImmutableJsonDefault);
-            Assert.Equal("flag-key", e.PrereqOf);
-            Assert.Null(e.Reason);
-            Assert.False(e.TrackEvents);
-            Assert.Null(e.DebugEventsUntilDate);
-        }
-        
-        [Fact]
-        public void PrerequisiteFeatureEventHasReasonWhenUsingFactoryWithReason()
-        {
-            var parentFlag = new FlagEventPropertiesBuilder("flag-key").Version(100).Build();
-            var flag = new FlagEventPropertiesBuilder("prereq-key").Version(100).Build();
-            var result = new EvaluationDetail<ImmutableJsonValue>(resultVal, 1, EvaluationReason.Fallthrough.Instance);
-            var e = EventFactory.DefaultWithReasons.NewPrerequisiteFeatureRequestEvent(flag, user, result, parentFlag);
-            Assert.Equal(result.Reason, e.Reason);
-        }
-
-        [Fact]
-        public void PrerequisiteFeatureEventHasTrackEventsAndReasonForExperiment()
-        {
-            var parentFlag = new FlagEventPropertiesBuilder("flag-key").Version(100).Build();
-            var flag = new FlagEventPropertiesBuilder("prereq-key").Version(100)
-                .ExperimentReason(EvaluationReason.Fallthrough.Instance)
-                .Build();
-            var result = new EvaluationDetail<ImmutableJsonValue>(resultVal, 1, EvaluationReason.Fallthrough.Instance);
-            var e = EventFactory.Default.NewPrerequisiteFeatureRequestEvent(flag, user, result, parentFlag);
-            Assert.Equal(result.Reason, e.Reason);
-            Assert.True(e.TrackEvents);
-        }
-
-        [Fact]
-        public void CustomEventHasBasicProperties()
-        {
-            var time = TimeNow();
-            var data = ImmutableJsonValue.Of("hi");
-            var e = EventFactory.Default.NewCustomEvent("yay", user, data, 1.5);
-            Assert.True(e.CreationDate >= time);
-            Assert.Equal("yay", e.Key);
-            Assert.Same(user, e.User);
-            Assert.Equal(data, e.ImmutableJsonData);
-            Assert.Equal(1.5, e.MetricValue);
-        }
-
-        [Fact]
-<<<<<<< HEAD
-        public void CustomEventCanOmitData()
-        {
-            var e = EventFactory.Default.NewCustomEvent("yay", user, null, null);
-            Assert.Null(e.JsonData);
-            Assert.Null(e.MetricValue);
-        }
-
-        [Fact]
-=======
->>>>>>> 00974481
-        public void IdentifyEventHasBasicProperties()
-        {
-            var time = TimeNow();
-            var e = EventFactory.Default.NewIdentifyEvent(user);
-            Assert.True(e.CreationDate >= time);
-            Assert.Same(user, e.User);
-        }
-    }
-}
+﻿using LaunchDarkly.Client;
+using Newtonsoft.Json.Linq;
+using System;
+using Xunit;
+
+namespace LaunchDarkly.Common.Tests
+{
+    public class EventFactoryTest
+    {
+        private static readonly User user = User.WithKey("user-key");
+        private static readonly ImmutableJsonValue resultVal = ImmutableJsonValue.Of("result");
+        private static readonly ImmutableJsonValue defaultVal = ImmutableJsonValue.Of("default");
+
+        private long TimeNow()
+        {
+            return Util.GetUnixTimestampMillis(DateTime.UtcNow);
+        }
+
+        [Fact]
+        public void EventFactoryGetsTimestamp()
+        {
+            var time0 = TimeNow();
+            var time1 = EventFactory.Default.GetTimestamp();
+            var time2 = EventFactory.DefaultWithReasons.GetTimestamp();
+            Assert.NotEqual(0, time0);
+            Assert.True(time1 >= time0);
+            Assert.True(time2 >= time1);
+        }
+
+        [Fact]
+        public void FeatureEventHasBasicProperties()
+        {
+            var time = TimeNow();
+            var flag = new FlagEventPropertiesBuilder("flag-key").Version(100).Build();
+            var result = new EvaluationDetail<ImmutableJsonValue>(resultVal, 1, EvaluationReason.Fallthrough.Instance);
+            var e = EventFactory.Default.NewFeatureRequestEvent(flag, user, result, defaultVal);
+            Assert.True(e.CreationDate >= time);
+            Assert.Equal(flag.Key, e.Key);
+            Assert.Same(user, e.User);
+            Assert.Equal(flag.EventVersion, e.Version);
+            Assert.Equal(result.VariationIndex, e.Variation);
+            Assert.Equal(result.Value, e.ImmutableJsonValue);
+            Assert.Equal(defaultVal, e.ImmutableJsonDefault);
+            Assert.Null(e.PrereqOf);
+            Assert.Null(e.Reason);
+            Assert.False(e.TrackEvents);
+            Assert.Null(e.DebugEventsUntilDate);
+        }
+
+        [Fact]
+        public void FeatureEventUsesTrackAndDebugPropertiesFromFlag()
+        {
+            var flag = new FlagEventPropertiesBuilder("flag-key").Version(100)
+                .TrackEvents(true).DebugEventsUntilDate(1000).Build();
+            var result = new EvaluationDetail<ImmutableJsonValue>(resultVal, 1, EvaluationReason.Fallthrough.Instance);
+            var e = EventFactory.Default.NewFeatureRequestEvent(flag, user, result, defaultVal);
+            Assert.True(e.TrackEvents);
+            Assert.Equal(1000, e.DebugEventsUntilDate);
+        }
+
+        [Fact]
+        public void FeatureEventHasReasonWhenUsingFactoryWithReason()
+        {
+            var flag = new FlagEventPropertiesBuilder("flag-key").Version(100).Build();
+            var result = new EvaluationDetail<ImmutableJsonValue>(resultVal, 1, EvaluationReason.Fallthrough.Instance);
+            var e = EventFactory.DefaultWithReasons.NewFeatureRequestEvent(flag, user, result, defaultVal);
+            Assert.Equal(result.Reason, e.Reason);
+        }
+
+        [Fact]
+        public void FeatureEventHasTrackEventsAndReasonForExperiment()
+        {
+            var flag = new FlagEventPropertiesBuilder("flag-key").Version(100)
+                .ExperimentReason(EvaluationReason.Fallthrough.Instance)
+                .Build();
+            var result = new EvaluationDetail<ImmutableJsonValue>(resultVal, 1, EvaluationReason.Fallthrough.Instance);
+            var e = EventFactory.Default.NewFeatureRequestEvent(flag, user, result, defaultVal);
+            Assert.Equal(result.Reason, e.Reason);
+            Assert.True(e.TrackEvents);
+        }
+
+        [Fact]
+        public void DefaultFeatureEventHasBasicProperties()
+        {
+            var time = TimeNow();
+            var flag = new FlagEventPropertiesBuilder("flag-key").Version(100).Build();
+            var err = EvaluationErrorKind.EXCEPTION;
+            var result = new EvaluationDetail<ImmutableJsonValue>(resultVal, 1, EvaluationReason.Fallthrough.Instance);
+            var e = EventFactory.Default.NewDefaultFeatureRequestEvent(flag, user, defaultVal, err);
+            Assert.True(e.CreationDate >= time);
+            Assert.Equal(flag.Key, e.Key);
+            Assert.Same(user, e.User);
+            Assert.Equal(flag.EventVersion, e.Version);
+            Assert.Null(e.Variation);
+            Assert.Equal(defaultVal, e.ImmutableJsonValue);
+            Assert.Equal(defaultVal, e.ImmutableJsonDefault);
+            Assert.Null(e.PrereqOf);
+            Assert.Null(e.Reason);
+            Assert.False(e.TrackEvents);
+            Assert.Null(e.DebugEventsUntilDate);
+        }
+
+        [Fact]
+        public void DefaultFeatureEventUsesTrackAndDebugPropertiesFromFlag()
+        {
+            var flag = new FlagEventPropertiesBuilder("flag-key").Version(100)
+                .TrackEvents(true).DebugEventsUntilDate(1000).Build();
+            var err = EvaluationErrorKind.EXCEPTION;
+            var result = new EvaluationDetail<ImmutableJsonValue>(resultVal, 1, EvaluationReason.Fallthrough.Instance);
+            var e = EventFactory.Default.NewDefaultFeatureRequestEvent(flag, user, defaultVal, err);
+            Assert.True(e.TrackEvents);
+            Assert.Equal(1000, e.DebugEventsUntilDate);
+        }
+
+        [Fact]
+        public void DefaultFeatureEventHasReasonWhenUsingFactoryWithReason()
+        {
+            var flag = new FlagEventPropertiesBuilder("flag-key").Version(100).Build();
+            var err = EvaluationErrorKind.EXCEPTION;
+            var e = EventFactory.DefaultWithReasons.NewDefaultFeatureRequestEvent(flag, user, defaultVal, err);
+            Assert.Equal(new EvaluationReason.Error(err), e.Reason);
+        }
+
+        [Fact]
+        public void UnknownFeatureEventHasBasicProperties()
+        {
+            var time = TimeNow();
+            var err = EvaluationErrorKind.FLAG_NOT_FOUND;
+            var e = EventFactory.Default.NewUnknownFeatureRequestEvent("flag-key", user, defaultVal, err);
+            Assert.True(e.CreationDate >= time);
+            Assert.Equal("flag-key", e.Key);
+            Assert.Same(user, e.User);
+            Assert.Null(e.Version);
+            Assert.Null(e.Variation);
+            Assert.Equal(defaultVal, e.ImmutableJsonValue);
+            Assert.Equal(defaultVal, e.ImmutableJsonDefault);
+            Assert.Null(e.PrereqOf);
+            Assert.Null(e.Reason);
+            Assert.False(e.TrackEvents);
+            Assert.Null(e.DebugEventsUntilDate);
+        }
+
+        [Fact]
+        public void UnknownFeatureEventHasReasonWhenUsingFactoryWithReason()
+        {
+            var err = EvaluationErrorKind.FLAG_NOT_FOUND;
+            var e = EventFactory.DefaultWithReasons.NewUnknownFeatureRequestEvent("flag-key", user, defaultVal, err);
+            Assert.Equal(new EvaluationReason.Error(err), e.Reason);
+        }
+        
+        [Fact]
+        public void PrerequisiteFeatureEventHasBasicProperties()
+        {
+            var time = TimeNow();
+            var parentFlag = new FlagEventPropertiesBuilder("flag-key").Version(100).Build();
+            var flag = new FlagEventPropertiesBuilder("prereq-key").Version(100).Build();
+            var result = new EvaluationDetail<ImmutableJsonValue>(resultVal, 1, EvaluationReason.Fallthrough.Instance);
+            var e = EventFactory.Default.NewPrerequisiteFeatureRequestEvent(flag, user, result, parentFlag);
+            Assert.True(e.CreationDate >= time);
+            Assert.Equal("prereq-key", e.Key);
+            Assert.Same(user, e.User);
+            Assert.Equal(flag.EventVersion, e.Version);
+            Assert.Equal(result.VariationIndex, e.Variation);
+            Assert.Equal(result.Value, e.ImmutableJsonValue);
+            Assert.Equal(ImmutableJsonValue.Null, e.ImmutableJsonDefault);
+            Assert.Equal("flag-key", e.PrereqOf);
+            Assert.Null(e.Reason);
+            Assert.False(e.TrackEvents);
+            Assert.Null(e.DebugEventsUntilDate);
+        }
+        
+        [Fact]
+        public void PrerequisiteFeatureEventHasReasonWhenUsingFactoryWithReason()
+        {
+            var parentFlag = new FlagEventPropertiesBuilder("flag-key").Version(100).Build();
+            var flag = new FlagEventPropertiesBuilder("prereq-key").Version(100).Build();
+            var result = new EvaluationDetail<ImmutableJsonValue>(resultVal, 1, EvaluationReason.Fallthrough.Instance);
+            var e = EventFactory.DefaultWithReasons.NewPrerequisiteFeatureRequestEvent(flag, user, result, parentFlag);
+            Assert.Equal(result.Reason, e.Reason);
+        }
+
+        [Fact]
+        public void PrerequisiteFeatureEventHasTrackEventsAndReasonForExperiment()
+        {
+            var parentFlag = new FlagEventPropertiesBuilder("flag-key").Version(100).Build();
+            var flag = new FlagEventPropertiesBuilder("prereq-key").Version(100)
+                .ExperimentReason(EvaluationReason.Fallthrough.Instance)
+                .Build();
+            var result = new EvaluationDetail<ImmutableJsonValue>(resultVal, 1, EvaluationReason.Fallthrough.Instance);
+            var e = EventFactory.Default.NewPrerequisiteFeatureRequestEvent(flag, user, result, parentFlag);
+            Assert.Equal(result.Reason, e.Reason);
+            Assert.True(e.TrackEvents);
+        }
+
+        [Fact]
+        public void CustomEventHasBasicProperties()
+        {
+            var time = TimeNow();
+            var data = ImmutableJsonValue.Of("hi");
+            var e = EventFactory.Default.NewCustomEvent("yay", user, data, 1.5);
+            Assert.True(e.CreationDate >= time);
+            Assert.Equal("yay", e.Key);
+            Assert.Same(user, e.User);
+            Assert.Equal(data, e.ImmutableJsonData);
+            Assert.Equal(1.5, e.MetricValue);
+        }
+
+        [Fact]
+        public void IdentifyEventHasBasicProperties()
+        {
+            var time = TimeNow();
+            var e = EventFactory.Default.NewIdentifyEvent(user);
+            Assert.True(e.CreationDate >= time);
+            Assert.Same(user, e.User);
+        }
+    }
+}